--- conflicted
+++ resolved
@@ -20,8 +20,7 @@
     requirements_dev = requirements_file.readlines()
 
 oidc = ['flaskoidc==1.0.0']
-atlas = ['apache-atlas==0.0.11',
-         'amundsenatlastypes==1.2.2']
+atlas = ['apache-atlas==0.0.11']
 rds = ['amundsen-rds==0.0.5',
        'mysqlclient>=1.3.6,<3',
        'sqlalchemy>=1.3.6,<1.4',
@@ -41,20 +40,11 @@
     zip_safe=False,
     install_requires=requirements + requirements_common,
     extras_require={
-<<<<<<< HEAD
-        'oidc': ['flaskoidc==0.2.3'],
-        'atlas': ['apache-atlas==0.0.11'],
-        'rds': ['amundsen-rds==0.0.5',
-                'mysqlclient>=1.3.6,<3',
-                'sqlalchemy>=1.3.6,<1.4',
-                'alembic>=1.2,<2.0']
-=======
         'all': all_deps,
         'dev': requirements_dev,
         'atlas': atlas,
         'oidc': oidc,
         'rds': rds
->>>>>>> 64adf836
     },
     python_requires=">=3.6",
     classifiers=[
