--- conflicted
+++ resolved
@@ -35,11 +35,8 @@
 
 # A common package that holds the models deifnition and schemas that are used
 # accross different amundsen repositories.
-<<<<<<< HEAD
 amundsen-common>=0.11.0
-=======
-amundsen-common>=0.10.1
->>>>>>> 14f26320
+
 amundsen-gremlin>=0.0.9
 
 boto3==1.17.23
