<<<<<<< HEAD
# The modular source code checker: pep8, pyflakes and co
# License: MIT
# Upstream url: http://bitbucket.org/tarek/flake8
flake8==3.5.0

# A flake8 plugin that helps you write tidier imports.
# License: ISCL
# Upstream url: https://pypi.python.org/pypi/flake8-tidy-imports
flake8-tidy-imports==1.1.0

# A mature full-featured Python testing tool.
# License: MIT
# Upstream url: http://pytest.org/
pytest==3.5.1

# Pytest plugin for measuring coverage.
# License: MIT
# Upstream url: https://github.com/pytest-dev/pytest-cov
pytest-cov==2.5.1

# Mypy is an optional static type checker for Python.
# License: MIT
# Upstream url: https://github.com/python/mypy
mypy==0.782

# Thin-wrapper around the mock package for easier use with py.test.
# License: MIT
# Upstream url: https://pypi.python.org/pypi/pytest-mock
pytest-mock==1.1

# PEP 484
# License: PSF
# Upstream url: https://github.com/python/typing
typing-extensions==3.7.4

# A common package that holds the models deifnition and schemas that are used
# accross different amundsen repositories.
amundsen-common==0.14.0
=======
# Copyright Contributors to the Amundsen project.
# SPDX-License-Identifier: Apache-2.0
>>>>>>> 3bbc4669

amundsen-gremlin>=0.0.9
gremlinpython==3.4.3
gremlinpython==3.4.3
neo4j==1.7.6
neotime==1.7.1
apache_atlas==0.0.11
beaker>=1.10.0
overrides==2.5<|MERGE_RESOLUTION|>--- conflicted
+++ resolved
@@ -1,46 +1,5 @@
-<<<<<<< HEAD
-# The modular source code checker: pep8, pyflakes and co
-# License: MIT
-# Upstream url: http://bitbucket.org/tarek/flake8
-flake8==3.5.0
-
-# A flake8 plugin that helps you write tidier imports.
-# License: ISCL
-# Upstream url: https://pypi.python.org/pypi/flake8-tidy-imports
-flake8-tidy-imports==1.1.0
-
-# A mature full-featured Python testing tool.
-# License: MIT
-# Upstream url: http://pytest.org/
-pytest==3.5.1
-
-# Pytest plugin for measuring coverage.
-# License: MIT
-# Upstream url: https://github.com/pytest-dev/pytest-cov
-pytest-cov==2.5.1
-
-# Mypy is an optional static type checker for Python.
-# License: MIT
-# Upstream url: https://github.com/python/mypy
-mypy==0.782
-
-# Thin-wrapper around the mock package for easier use with py.test.
-# License: MIT
-# Upstream url: https://pypi.python.org/pypi/pytest-mock
-pytest-mock==1.1
-
-# PEP 484
-# License: PSF
-# Upstream url: https://github.com/python/typing
-typing-extensions==3.7.4
-
-# A common package that holds the models deifnition and schemas that are used
-# accross different amundsen repositories.
-amundsen-common==0.14.0
-=======
 # Copyright Contributors to the Amundsen project.
 # SPDX-License-Identifier: Apache-2.0
->>>>>>> 3bbc4669
 
 amundsen-gremlin>=0.0.9
 gremlinpython==3.4.3
