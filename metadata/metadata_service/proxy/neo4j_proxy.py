--- conflicted
+++ resolved
@@ -37,13 +37,9 @@
 from metadata_service.entity.description import Description
 from metadata_service.entity.tag_detail import TagDetail
 from metadata_service.exception import NotFoundException
-<<<<<<< HEAD
-from metadata_service.models.reports import (Affinity, Dataset, Report)
-=======
 from metadata_service.models.reports import (Affinity as ReportAffinity,
                                              Column as ReportColumn,
                                              Table as ReportTable, Dataset, Report)
->>>>>>> f4f18b1b
 from metadata_service.proxy.base_proxy import BaseProxy
 from metadata_service.proxy.statsd_utilities import timer_with_counter
 from metadata_service.util import UserResourceRel
