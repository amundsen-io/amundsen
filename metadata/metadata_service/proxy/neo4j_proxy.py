# Copyright Contributors to the Amundsen project.
# SPDX-License-Identifier: Apache-2.0

import logging
import textwrap
import time
from random import randint
from typing import (Any, Dict, Iterable, List, Optional, Tuple,  # noqa: F401
                    Union, no_type_check)

import neo4j
import neobolt
from amundsen_common.entity.resource_type import ResourceType, to_resource_type
from amundsen_common.models.api import health_check
from amundsen_common.models.dashboard import DashboardSummary
from amundsen_common.models.feature import Feature, FeatureWatermark
from amundsen_common.models.generation_code import GenerationCode
from amundsen_common.models.lineage import Lineage, LineageItem
from amundsen_common.models.popular_table import PopularTable
from amundsen_common.models.table import (Application, Badge, Column,
                                          ProgrammaticDescription, Reader,
                                          ResourceReport, Source, SqlJoin,
                                          SqlWhere, Stat, Table, TableSummary,
                                          Tag, User, Watermark)
from amundsen_common.models.user import User as UserEntity
from amundsen_common.models.user import UserSchema
from beaker.cache import CacheManager
from beaker.util import parse_cache_config_options
from flask import current_app, has_app_context
from neo4j import BoltStatementResult, Driver, GraphDatabase  # noqa: F401

from metadata_service import config
from metadata_service.entity.dashboard_detail import \
    DashboardDetail as DashboardDetailEntity
from metadata_service.entity.dashboard_query import \
    DashboardQuery as DashboardQueryEntity
from metadata_service.entity.description import Description
from metadata_service.entity.tag_detail import TagDetail
from metadata_service.exception import NotFoundException
from metadata_service.proxy.base_proxy import BaseProxy
from metadata_service.proxy.statsd_utilities import timer_with_counter
from metadata_service.util import UserResourceRel

_CACHE = CacheManager(**parse_cache_config_options({'cache.type': 'memory'}))

# Expire cache every 11 hours + jitter
_GET_POPULAR_RESOURCES_CACHE_EXPIRY_SEC = 11 * 60 * 60 + randint(0, 3600)

CREATED_EPOCH_MS = 'publisher_created_epoch_ms'
LAST_UPDATED_EPOCH_MS = 'publisher_last_updated_epoch_ms'
PUBLISHED_TAG_PROPERTY_NAME = 'published_tag'

LOGGER = logging.getLogger(__name__)


class Neo4jProxy(BaseProxy):
    """
    A proxy to Neo4j (Gateway to Neo4j)
    """

    def __init__(self, *,
                 host: str,
                 port: int,
                 user: str = 'neo4j',
                 password: str = '',
                 num_conns: int = 50,
                 max_connection_lifetime_sec: int = 100,
                 encrypted: bool = False,
                 validate_ssl: bool = False,
                 **kwargs: dict) -> None:
        """
        There's currently no request timeout from client side where server
        side can be enforced via "dbms.transaction.timeout"
        By default, it will set max number of connections to 50 and connection time out to 10 seconds.
        :param endpoint: neo4j endpoint
        :param num_conns: number of connections
        :param max_connection_lifetime_sec: max life time the connection can have when it comes to reuse. In other
        words, connection life time longer than this value won't be reused and closed on garbage collection. This
        value needs to be smaller than surrounding network environment's timeout.
        """
        endpoint = f'{host}:{port}'
        LOGGER.info('NEO4J endpoint: {}'.format(endpoint))
        trust = neo4j.TRUST_SYSTEM_CA_SIGNED_CERTIFICATES if validate_ssl else neo4j.TRUST_ALL_CERTIFICATES
        self._driver = GraphDatabase.driver(endpoint, max_connection_pool_size=num_conns,
                                            connection_timeout=10,
                                            max_connection_lifetime=max_connection_lifetime_sec,
                                            auth=(user, password),
                                            encrypted=False,
                                            trust=trust)  # type: Driver

    def health(self) -> health_check.HealthCheck:
        """
        Runs one or more series of checks on the service. Can also
        optionally return additional metadata about each check (e.g.
        latency to database, cpu utilization, etc.).
        """
        checks = {}
        try:
            # dbms.cluster.overview() is only available for enterprise neo4j users
            cluster_overview = self._execute_cypher_query(statement='CALL dbms.cluster.overview()', param_dict={})
            checks = dict(cluster_overview.single())
            checks['overview_enabled'] = True
            status = health_check.OK
        except neobolt.exceptions.ClientError:
            checks = {'overview_enabled': False}
            status = health_check.OK  # Can connect to database but plugin is not available
        except Exception:
            status = health_check.FAIL
        final_checks = {f'{type(self).__name__}:connection': checks}
        return health_check.HealthCheck(status=status, checks=final_checks)

    @timer_with_counter
    def get_table(self, *, table_uri: str):
        """
        :param table_uri: Table URI
        :return:  A Table object
        """

        cols, last_neo4j_record = self._exec_col_query(table_uri)

        readers = self._exec_usage_query(table_uri)

<<<<<<< HEAD
        wmk_results, table_writer, timestamp_value, owners, stewards, tags, source, badges, prog_descs = \
=======
        wmk_results, table_writer, timestamp_value, owners, stewards, tags, source, badges, prog_descs, resource_reports = \
>>>>>>> f06fdfac
            self._exec_table_query(table_uri)

        joins, filters = self._exec_table_query_query(table_uri)

        table = Table(database=last_neo4j_record['db']['name'],
                      cluster=last_neo4j_record['clstr']['name'],
                      schema=last_neo4j_record['schema']['name'],
                      name=last_neo4j_record['tbl']['name'],
                      tags=tags,
                      badges=badges,
                      description=self._safe_get(last_neo4j_record, 'tbl_dscrpt', 'description'),
                      columns=cols,
                      owners=owners,
                      table_readers=readers,
                      watermarks=wmk_results,
                      table_writer=table_writer,
                      last_updated_timestamp=timestamp_value,
                      source=source,
                      is_view=self._safe_get(last_neo4j_record, 'tbl', 'is_view'),
                      programmatic_descriptions=prog_descs,
                      common_joins=joins,
                      common_filters=filters,
                      resource_reports=resource_reports
                      )
        # table['stewards'] = stewards
        setattr(table, 'stewards', stewards)

        return table

    @timer_with_counter
    def _exec_col_query(self, table_uri: str) -> Tuple:
        # Return Value: (Columns, Last Processed Record)

        column_level_query = textwrap.dedent("""
        MATCH (db:Database)-[:CLUSTER]->(clstr:Cluster)-[:SCHEMA]->(schema:Schema)
        -[:TABLE]->(tbl:Table {key: $tbl_key})-[:COLUMN]->(col:Column)
        OPTIONAL MATCH (tbl)-[:DESCRIPTION]->(tbl_dscrpt:Description)
        OPTIONAL MATCH (col:Column)-[:DESCRIPTION]->(col_dscrpt:Description)
        OPTIONAL MATCH (col:Column)-[:STAT]->(stat:Stat)
        OPTIONAL MATCH (col:Column)-[:HAS_BADGE]->(badge:Badge)
        RETURN db, clstr, schema, tbl, tbl_dscrpt, col, col_dscrpt, collect(distinct stat) as col_stats,
        collect(distinct badge) as col_badges
        ORDER BY col.sort_order;""")

        tbl_col_neo4j_records = self._execute_cypher_query(
            statement=column_level_query, param_dict={'tbl_key': table_uri})
        cols = []
        last_neo4j_record = None
        for tbl_col_neo4j_record in tbl_col_neo4j_records:
            # Getting last record from this for loop as Neo4j's result's random access is O(n) operation.
            col_stats = []
            for stat in tbl_col_neo4j_record['col_stats']:
                col_stat = Stat(
                    stat_type=stat['stat_type'],
                    stat_val=stat['stat_val'],
                    start_epoch=int(float(stat['start_epoch'])),
                    end_epoch=int(float(stat['end_epoch']))
                )
                col_stats.append(col_stat)

            column_badges = self._make_badges(tbl_col_neo4j_record['col_badges'])

            last_neo4j_record = tbl_col_neo4j_record
            col = Column(name=tbl_col_neo4j_record['col']['name'],
                         description=self._safe_get(tbl_col_neo4j_record, 'col_dscrpt', 'description'),
                         col_type=tbl_col_neo4j_record['col']['col_type'],
                         sort_order=int(tbl_col_neo4j_record['col']['sort_order']),
                         stats=col_stats,
                         badges=column_badges)

            cols.append(col)

        if not cols:
            raise NotFoundException('Table URI( {table_uri} ) does not exist'.format(table_uri=table_uri))

        return sorted(cols, key=lambda item: item.sort_order), last_neo4j_record

    @timer_with_counter
    def _exec_usage_query(self, table_uri: str) -> List[Reader]:
        # Return Value: List[Reader]

        usage_query = textwrap.dedent("""\
        MATCH (user:User)-[read:READ]->(table:Table {key: $tbl_key})
        RETURN user.email as email, read.read_count as read_count, table.name as table_name
        ORDER BY read.read_count DESC LIMIT 5;
        """)

        usage_neo4j_records = self._execute_cypher_query(statement=usage_query,
                                                         param_dict={'tbl_key': table_uri})
        readers = []  # type: List[Reader]
        for usage_neo4j_record in usage_neo4j_records:
            reader_data = self._get_user_details(user_id=usage_neo4j_record['email'])
            reader = Reader(user=self._build_user_from_record(record=reader_data),
                            read_count=usage_neo4j_record['read_count'])
            readers.append(reader)

        return readers

    @timer_with_counter
    def _exec_table_query(self, table_uri: str) -> Tuple:
        """
        Queries one Cypher record with watermark list, Application,
        ,timestamp, owner records and tag records.
        """

        # Return Value: (Watermark Results, Table Writer, Last Updated Timestamp, owner records, tag records)

        table_level_query = textwrap.dedent("""\
        MATCH (tbl:Table {key: $tbl_key})
        OPTIONAL MATCH (wmk:Watermark)-[:BELONG_TO_TABLE]->(tbl)
        OPTIONAL MATCH (application:Application)-[:GENERATES]->(tbl)
        OPTIONAL MATCH (tbl)-[:LAST_UPDATED_AT]->(t:Timestamp)
        OPTIONAL MATCH (owner:User)<-[:OWNER]-(tbl)
        OPTIONAL MATCH (steward:User)<-[:STEWARD]-(tbl)
        OPTIONAL MATCH (tbl)-[:TAGGED_BY]->(tag:Tag{tag_type: $tag_normal_type})
        OPTIONAL MATCH (tbl)-[:HAS_BADGE]->(badge:Badge)
        OPTIONAL MATCH (tbl)-[:SOURCE]->(src:Source)
        OPTIONAL MATCH (tbl)-[:DESCRIPTION]->(prog_descriptions:Programmatic_Description)
        OPTIONAL MATCH (tbl)-[:HAS_REPORT]->(resource_reports:Report)
        RETURN collect(distinct wmk) as wmk_records,
        application,
        t.last_updated_timestamp as last_updated_timestamp,
        collect(distinct owner) as owner_records,
        collect(distinct steward) as steward_records,
        collect(distinct tag) as tag_records,
        collect(distinct badge) as badge_records,
        src,
        collect(distinct prog_descriptions) as prog_descriptions,
        collect(distinct resource_reports) as resource_reports
        """)

        table_records = self._execute_cypher_query(statement=table_level_query,
                                                   param_dict={'tbl_key': table_uri,
                                                               'tag_normal_type': 'default'})

        table_records = table_records.single()

        wmk_results = []
        table_writer = None

        wmk_records = table_records['wmk_records']

        for record in wmk_records:
            if record['key'] is not None:
                watermark_type = record['key'].split('/')[-2]
                wmk_result = Watermark(watermark_type=watermark_type,
                                       partition_key=record['partition_key'],
                                       partition_value=record['partition_value'],
                                       create_time=record['create_time'])
                wmk_results.append(wmk_result)

        tags = []
        if table_records.get('tag_records'):
            tag_records = table_records['tag_records']
            for record in tag_records:
                tag_result = Tag(tag_name=record['key'],
                                 tag_type=record['tag_type'])
                tags.append(tag_result)

        # this is for any badges added with BadgeAPI instead of TagAPI
        badges = self._make_badges(table_records.get('badge_records'))

        application_record = table_records['application']
        if application_record is not None:
            table_writer = Application(
                application_url=application_record['application_url'],
                description=application_record['description'],
                name=application_record['name'],
                id=application_record.get('id', '')
            )

        timestamp_value = table_records['last_updated_timestamp']

        owner_record = []
        steward_record = []

        for owner in table_records.get('owner_records', []):
            owner_data = self._get_user_details(user_id=owner['email'])
            owner_record.append(self._build_user_from_record(record=owner_data))

        for steward in table_records.get('steward_records', []):
            steward_data = self._get_user_details(user_id=steward['email'])
            steward_record.append(self._build_user_from_record(record=steward_data))

        src = None

        if table_records['src']:
            src = Source(source_type=table_records['src']['source_type'],
                         source=table_records['src']['source'])

        prog_descriptions = self._extract_programmatic_descriptions_from_query(
            table_records.get('prog_descriptions', [])
        )

<<<<<<< HEAD
        return wmk_results, table_writer, timestamp_value, owner_record, steward_record, tags, src, badges, prog_descriptions
=======
        resource_reports = self._extract_resource_reports_from_query(table_records.get('resource_reports', []))

        return wmk_results, table_writer, timestamp_value, owner_record, steward_record, tags, src, badges, prog_descriptions, \
            resource_reports
>>>>>>> f06fdfac

    @timer_with_counter
    def _exec_table_query_query(self, table_uri: str) -> Tuple:
        """
        Queries one Cypher record with results that contain information about queries
        and entities (e.g. joins, where clauses, etc.) associated to queries that are executed
        on the table.
        """

        # Return Value: (Watermark Results, Table Writer, Last Updated Timestamp, owner records, tag records)
        table_query_level_query = textwrap.dedent("""
        MATCH (tbl:Table {key: $tbl_key})
        OPTIONAL MATCH (tbl)-[:COLUMN]->(col:Column)-[COLUMN_JOINS_WITH]->(j:Join)
        OPTIONAL MATCH (j)-[JOIN_OF_COLUMN]->(col2:Column)
        OPTIONAL MATCH (j)-[JOIN_OF_QUERY]->(jq:Query)-[:HAS_EXECUTION]->(exec:Execution)
        WITH tbl, j, col, col2,
            sum(coalesce(exec.execution_count, 0)) as join_exec_cnt
        ORDER BY join_exec_cnt desc
        LIMIT 5
        WITH tbl,
            COLLECT(DISTINCT {
            join: {
                joined_on_table: {
                    database: case when j.left_table_key = $tbl_key
                              then j.right_database
                              else j.left_database
                              end,
                    cluster: case when j.left_table_key = $tbl_key
                             then j.right_cluster
                             else j.left_cluster
                             end,
                    schema: case when j.left_table_key = $tbl_key
                            then j.right_schema
                            else j.left_schema
                            end,
                    name: case when j.left_table_key = $tbl_key
                          then j.right_table
                          else j.left_table
                          end
                },
                joined_on_column: col2.name,
                column: col.name,
                join_type: j.join_type,
                join_sql: j.join_sql
            },
            join_exec_cnt: join_exec_cnt
        }) as joins
        WITH tbl, joins
        OPTIONAL MATCH (tbl)-[:COLUMN]->(col:Column)-[USES_WHERE_CLAUSE]->(whr:Where)
        OPTIONAL MATCH (whr)-[WHERE_CLAUSE_OF]->(wq:Query)-[:HAS_EXECUTION]->(whrexec:Execution)
        WITH tbl, joins,
            whr, sum(coalesce(whrexec.execution_count, 0)) as where_exec_cnt
        ORDER BY where_exec_cnt desc
        LIMIT 5
        RETURN tbl, joins,
          COLLECT(DISTINCT {
            where_clause: whr.where_clause,
            where_exec_cnt: where_exec_cnt
          }) as filters
        """)

        query_records = self._execute_cypher_query(statement=table_query_level_query, param_dict={'tbl_key': table_uri})

        table_query_records = query_records.single()

        joins = self._extract_joins_from_query(table_query_records.get('joins', [{}]))
        filters = self._extract_filters_from_query(table_query_records.get('filters', [{}]))

        return joins, filters

    def _extract_programmatic_descriptions_from_query(self, raw_prog_descriptions: dict) -> list:
        prog_descriptions = []
        for prog_description in raw_prog_descriptions:
            source = prog_description['description_source']
            if source is None:
                LOGGER.error("A programmatic description with no source was found... skipping.")
            else:
                prog_descriptions.append(ProgrammaticDescription(source=source, text=prog_description['description']))
        prog_descriptions.sort(key=lambda x: x.source)
        return prog_descriptions

    def _extract_resource_reports_from_query(self, raw_resource_reports: dict) -> list:
        resource_reports = []
        for resource_report in raw_resource_reports:
            name = resource_report.get('name')
            if name is None:
                LOGGER.error("A report with no name found... skipping.")
            else:
                resource_reports.append(ResourceReport(name=name, url=resource_report['url']))

        resource_reports.sort(key=lambda x: x.name)
        return resource_reports

    def _extract_joins_from_query(self, joins: List[Dict]) -> List[Dict]:
        valid_joins = []
        for join in joins:
            join_data = join['join']
            if all(join_data.values()):
                new_sql_join = SqlJoin(join_sql=join_data['join_sql'],
                                       join_type=join_data['join_type'],
                                       joined_on_column=join_data['joined_on_column'],
                                       joined_on_table=TableSummary(**join_data['joined_on_table']),
                                       column=join_data['column'])
                valid_joins.append(new_sql_join)
        return valid_joins

    def _extract_filters_from_query(self, filters: List[Dict]) -> List[Dict]:
        return_filters = []
        for filt in filters:
            filter_where = filt.get('where_clause')
            if filter_where:
                return_filters.append(SqlWhere(where_clause=filter_where))
        return return_filters

    @no_type_check
    def _safe_get(self, dct, *keys):
        """
        Helper method for getting value from nested dict. This also works either key does not exist or value is None.
        :param dct:
        :param keys:
        :return:
        """
        for key in keys:
            dct = dct.get(key)
            if dct is None:
                return None
        return dct

    @timer_with_counter
    def _execute_cypher_query(self, *,
                              statement: str,
                              param_dict: Dict[str, Any]) -> BoltStatementResult:
        if LOGGER.isEnabledFor(logging.DEBUG):
            LOGGER.debug('Executing Cypher query: {statement} with params {params}: '.format(statement=statement,
                                                                                             params=param_dict))
        start = time.time()
        try:
            with self._driver.session() as session:
                return session.run(statement, **param_dict)

        finally:
            # TODO: Add support on statsd
            if LOGGER.isEnabledFor(logging.DEBUG):
                LOGGER.debug('Cypher query execution elapsed for {} seconds'.format(time.time() - start))

    # noinspection PyMethodMayBeStatic
    def _make_badges(self, badges: Iterable) -> List[Badge]:
        """
        Generates a list of Badges objects

        :param badges: A list of badges of a table or a column
        :return: a list of Badge objects
        """
        _badges = []
        for badge in badges:
            _badges.append(Badge(badge_name=badge["key"], category=badge["category"]))
        return _badges

    @timer_with_counter
    def get_resource_description(self, *,
                                 resource_type: ResourceType,
                                 uri: str) -> Description:
        """
        Get the resource description based on the uri. Any exception will propagate back to api server.

        :param resource_type:
        :param id:
        :return:
        """

        description_query = textwrap.dedent("""
        MATCH (n:{node_label} {{key: $key}})-[:DESCRIPTION]->(d:Description)
        RETURN d.description AS description;
        """.format(node_label=resource_type.name))

        result = self._execute_cypher_query(statement=description_query,
                                            param_dict={'key': uri})

        result = result.single()
        return Description(description=result['description'] if result else None)

    @timer_with_counter
    def get_table_description(self, *,
                              table_uri: str) -> Union[str, None]:
        """
        Get the table description based on table uri. Any exception will propagate back to api server.

        :param table_uri:
        :return:
        """

        return self.get_resource_description(resource_type=ResourceType.Table, uri=table_uri).description

    @timer_with_counter
    def put_resource_description(self, *,
                                 resource_type: ResourceType,
                                 uri: str,
                                 description: str) -> None:
        """
        Update resource description with one from user
        :param uri: Resource uri (key in Neo4j)
        :param description: new value for resource description
        """
        # start neo4j transaction
        desc_key = uri + '/_description'

        upsert_desc_query = textwrap.dedent("""
        MERGE (u:Description {key: $desc_key})
        on CREATE SET u={description: $description, key: $desc_key}
        on MATCH SET u={description: $description, key: $desc_key}
        """)

        upsert_desc_tab_relation_query = textwrap.dedent("""
        MATCH (n1:Description {{key: $desc_key}}), (n2:{node_label} {{key: $key}})
        MERGE (n2)-[r2:DESCRIPTION]->(n1)
        RETURN n1.key, n2.key
        """.format(node_label=resource_type.name))

        start = time.time()

        try:
            tx = self._driver.session().begin_transaction()

            tx.run(upsert_desc_query, {'description': description,
                                       'desc_key': desc_key})

            result = tx.run(upsert_desc_tab_relation_query, {'desc_key': desc_key,
                                                             'key': uri})

            if not result.single():
                raise NotFoundException(f'Failed to update the description as resource {uri} does not exist')

            # end neo4j transaction
            tx.commit()

        except Exception as e:
            LOGGER.exception('Failed to execute update process')
            if not tx.closed():
                tx.rollback()

            # propagate exception back to api
            raise e

        finally:
            if LOGGER.isEnabledFor(logging.DEBUG):
                LOGGER.debug('Update process elapsed for {} seconds'.format(time.time() - start))

    @timer_with_counter
    def put_table_description(self, *,
                              table_uri: str,
                              description: str) -> None:
        """
        Update table description with one from user
        :param table_uri: Table uri (key in Neo4j)
        :param description: new value for table description
        """

        self.put_resource_description(resource_type=ResourceType.Table,
                                      uri=table_uri,
                                      description=description)

    @timer_with_counter
    def get_column_description(self, *,
                               table_uri: str,
                               column_name: str) -> Union[str, None]:
        """
        Get the column description based on table uri. Any exception will propagate back to api server.

        :param table_uri:
        :param column_name:
        :return:
        """
        column_description_query = textwrap.dedent("""
        MATCH (tbl:Table {key: $tbl_key})-[:COLUMN]->(c:Column {name: $column_name})-[:DESCRIPTION]->(d:Description)
        RETURN d.description AS description;
        """)

        result = self._execute_cypher_query(statement=column_description_query,
                                            param_dict={'tbl_key': table_uri, 'column_name': column_name})

        column_descrpt = result.single()

        column_description = column_descrpt['description'] if column_descrpt else None

        return column_description

    @timer_with_counter
    def put_column_description(self, *,
                               table_uri: str,
                               column_name: str,
                               description: str) -> None:
        """
        Update column description with input from user
        :param table_uri:
        :param column_name:
        :param description:
        :return:
        """

        column_uri = table_uri + '/' + column_name  # type: str
        desc_key = column_uri + '/_description'

        upsert_desc_query = textwrap.dedent("""
            MERGE (u:Description {key: $desc_key})
            on CREATE SET u={description: $description, key: $desc_key}
            on MATCH SET u={description: $description, key: $desc_key}
            """)

        upsert_desc_col_relation_query = textwrap.dedent("""
            MATCH (n1:Description {key: $desc_key}), (n2:Column {key: $column_key})
            MERGE (n2)-[r2:DESCRIPTION]->(n1)
            RETURN n1.key, n2.key
            """)

        start = time.time()

        try:
            tx = self._driver.session().begin_transaction()

            tx.run(upsert_desc_query, {'description': description,
                                       'desc_key': desc_key})

            result = tx.run(upsert_desc_col_relation_query, {'desc_key': desc_key,
                                                             'column_key': column_uri})

            if not result.single():
                raise NotFoundException(f'Failed to update the table {table_uri} column '
                                        f'{column_uri} description as either table or column does not exist')

            # end neo4j transaction
            tx.commit()

        except Exception as e:

            LOGGER.exception('Failed to execute update process')

            if not tx.closed():
                tx.rollback()

            # propagate error to api
            raise e

        finally:
            if LOGGER.isEnabledFor(logging.DEBUG):
                LOGGER.debug('Update process elapsed for {} seconds'.format(time.time() - start))
                
    @timer_with_counter
    def add_user(self, *,
                  id: str, name: str, mail: str, login: str) -> None:
        """
        Update table user informations.
        1. Do a create if not exists query of the user node.

        :param table_uri:
        :param user:
        :return:
        """
        create_owner_query = textwrap.dedent("""
        MERGE (u:User {key: $user_email})
        on CREATE SET u={email: $user_email, key: $user_email, last_login: $user_login, display_name: $user_name, user_id: $user_id}
        on MATCH SET u={email: $user_email, key: $user_email, last_login: $user_login, display_name: $user_name, user_id: $user_id}
        """)

        try:
            tx = self._driver.session().begin_transaction()
            # upsert the node
            tx.run(create_owner_query, {'user_email': mail, 'user_id': id, 'user_name': name, 'user_login': login})
            

            tx.commit()
        except Exception as e:
            if not tx.closed():
                tx.rollback()
            # propagate the exception back to api
            raise e

    @timer_with_counter
    def add_owner(self, *,
                  table_uri: str,
                  owner: str) -> None:
        """
        Update table owner informations.
        1. Do a create if not exists query of the owner(user) node.
        2. Do a upsert of the owner/owned_by relation.
        :param table_uri:
        :param owner:
        :return:
        """

        self.add_resource_owner(uri=table_uri,
                                resource_type=ResourceType.Table,
                                owner=owner)

    @timer_with_counter
    def add_resource_owner(self, *,
                           uri: str,
                           resource_type: ResourceType,
                           owner: str) -> None:
        """
        Update table owner informations.
        1. Do a create if not exists query of the owner(user) node.
        2. Do a upsert of the owner/owned_by relation.

        :param table_uri:
        :param owner:
        :return:
        """
        create_owner_query = textwrap.dedent("""
        MERGE (u:User {key: $user_email})
        on CREATE SET u={email: $user_email, key: $user_email}
        """)

        upsert_owner_relation_query = textwrap.dedent("""
        MATCH (n1:User {{key: $user_email}}), (n2:{resource_type} {{key: $res_key}})
        MERGE (n1)-[r1:OWNER_OF]->(n2)-[r2:OWNER]->(n1)
        RETURN n1.key, n2.key
        """.format(resource_type=resource_type.name))

        try:
            tx = self._driver.session().begin_transaction()
            # upsert the node
            tx.run(create_owner_query, {'user_email': owner})
            result = tx.run(upsert_owner_relation_query, {'user_email': owner,
                                                          'res_key': uri})

            if not result.single():
                raise RuntimeError('Failed to create relation between '
                                   'owner {owner} and resource {uri}'.format(owner=owner,
                                                                             uri=uri))
            tx.commit()
        except Exception as e:
            if not tx.closed():
                tx.rollback()
            # propagate the exception back to api
            raise e

    @timer_with_counter
    def delete_owner(self, *,
                     table_uri: str,
                     owner: str) -> None:
        """
        Delete the owner / owned_by relationship.
        :param table_uri:
        :param owner:
        :return:
        """
        self.delete_resource_owner(uri=table_uri,
                                   resource_type=ResourceType.Table,
                                   owner=owner)

    @timer_with_counter
    def delete_resource_owner(self, *,
                              uri: str,
                              resource_type: ResourceType,
                              owner: str) -> None:
        """
        Delete the owner / owned_by relationship.
        :param table_uri:
        :param owner:
        :return:
        """
        delete_query = textwrap.dedent("""
        MATCH (n1:User{{key: $user_email}}), (n2:{resource_type} {{key: $res_key}})
        OPTIONAL MATCH (n1)-[r1:OWNER_OF]->(n2)
        OPTIONAL MATCH (n2)-[r2:OWNER]->(n1)
        DELETE r1,r2
        """.format(resource_type=resource_type.name))
        try:
            tx = self._driver.session().begin_transaction()
            tx.run(delete_query, {'user_email': owner,
                                  'res_key': uri})
        except Exception as e:
            # propagate the exception back to api
            if not tx.closed():
                tx.rollback()
            raise e
        finally:
            tx.commit()

    @timer_with_counter
    def add_steward(self, *,
                  table_uri: str,
                  steward: str) -> None:
        """
        Update table steward informations.
        1. Do a create if not exists query of the steward(user) node.
        2. Do a upsert of the steward/steward_of relation.
        :param table_uri:
        :param steward:
        :return:
        """

        self.add_resource_steward(uri=table_uri,
                                resource_type=ResourceType.Table,
                                steward=steward)

    @timer_with_counter
    def add_resource_steward(self, *,
                           uri: str,
                           resource_type: ResourceType,
                           steward: str) -> None:
        """
        Update table steward informations.
        1. Do a create if not exists query of the steward(user) node.
        2. Do a upsert of the steward/steward_of relation.

        :param table_uri:
        :param steward:
        :return:
        """
        create_steward_query = textwrap.dedent("""
        MERGE (u:User {key: $user_email})
        on CREATE SET u={email: $user_email, key: $user_email}
        """)

        upsert_steward_relation_query = textwrap.dedent("""
        MATCH (n1:User {{key: $user_email}}), (n2:{resource_type} {{key: $res_key}})
        MERGE (n1)-[r1:STEWARD_OF]->(n2)-[r2:STEWARD]->(n1)
        RETURN n1.key, n2.key
        """.format(resource_type=resource_type.name))

        try:
            tx = self._driver.session().begin_transaction()
            # upsert the node
            tx.run(create_steward_query, {'user_email': steward})
            result = tx.run(upsert_steward_relation_query, {'user_email': steward,
                                                          'res_key': uri})

            if not result.single():
                raise RuntimeError('Failed to create relation between '
                                   'steward {steward} and resource {uri}'.format(steward=steward,
                                                                             uri=uri))
            tx.commit()
        except Exception as e:
            if not tx.closed():
                tx.rollback()
            # propagate the exception back to api
            raise e

    @timer_with_counter
    def delete_steward(self, *,
                     table_uri: str,
                     steward: str) -> None:
        """
        Delete the steward / steward_of relationship.
        :param table_uri:
        :param steward:
        :return:
        """
        self.delete_resource_steward(uri=table_uri,
                                   resource_type=ResourceType.Table,
                                   steward=steward)

    @timer_with_counter
    def delete_resource_steward(self, *,
                              uri: str,
                              resource_type: ResourceType,
                              steward: str) -> None:
        """
        Delete the steward / owned_by relationship.
        :param table_uri:
        :param steward:
        :return:
        """
        delete_query = textwrap.dedent("""
        MATCH (n1:User{{key: $user_email}}), (n2:{resource_type} {{key: $res_key}})
        OPTIONAL MATCH (n1)-[r1:STEWARD_OF]->(n2)
        OPTIONAL MATCH (n2)-[r2:STEWARD]->(n1)
        DELETE r1,r2
        """.format(resource_type=resource_type.name))
        try:
            tx = self._driver.session().begin_transaction()
            tx.run(delete_query, {'user_email': steward,
                                  'res_key': uri})
        except Exception as e:
            # propagate the exception back to api
            if not tx.closed():
                tx.rollback()
            raise e
        finally:
            tx.commit()

    @timer_with_counter
    def add_badge(self, *,
                  id: str,
                  badge_name: str,
                  category: str = '',
                  resource_type: ResourceType) -> None:

        LOGGER.info('New badge {} for id {} with category {} '
                    'and resource type {}'.format(badge_name, id, category, resource_type.name))

        validation_query = \
            'MATCH (n:{resource_type} {{key: $key}}) return n'.format(resource_type=resource_type.name)

        upsert_badge_query = textwrap.dedent("""
        MERGE (u:Badge {key: $badge_name})
        on CREATE SET u={key: $badge_name, category: $category}
        on MATCH SET u={key: $badge_name, category: $category}
        """)

        upsert_badge_relation_query = textwrap.dedent("""
        MATCH(n1:Badge {{key: $badge_name, category: $category}}),
        (n2:{resource_type} {{key: $key}})
        MERGE (n1)-[r1:BADGE_FOR]->(n2)-[r2:HAS_BADGE]->(n1)
        RETURN n1.key, n2.key
        """.format(resource_type=resource_type.name))

        try:
            tx = self._driver.session().begin_transaction()
            tbl_result = tx.run(validation_query, {'key': id})
            if not tbl_result.single():
                raise NotFoundException('id {} does not exist'.format(id))

            tx.run(upsert_badge_query, {'badge_name': badge_name,
                                        'category': category})

            result = tx.run(upsert_badge_relation_query, {'badge_name': badge_name,
                                                          'key': id,
                                                          'category': category})

            if not result.single():
                raise RuntimeError('failed to create relation between '
                                   'badge {badge} and resource {resource} of resource type '
                                   '{resource_type} MORE {q}'.format(badge=badge_name,
                                                                     resource=id,
                                                                     resource_type=resource_type,
                                                                     q=upsert_badge_relation_query))
            tx.commit()
        except Exception as e:
            if not tx.closed():
                tx.rollback()
            raise e

    @timer_with_counter
    def delete_badge(self, id: str,
                     badge_name: str,
                     category: str,
                     resource_type: ResourceType) -> None:

        # TODO for some reason when deleting it will say it was successful
        # even when the badge never existed to begin with
        LOGGER.info('Delete badge {} for id {} with category {}'.format(badge_name, id, category))

        # only deletes relationshop between badge and resource
        delete_query = textwrap.dedent("""
        MATCH (b:Badge {{key:$badge_name, category:$category}})-
        [r1:BADGE_FOR]->(n:{resource_type} {{key: $key}})-[r2:HAS_BADGE]->(b) DELETE r1,r2
        """.format(resource_type=resource_type.name))

        try:
            tx = self._driver.session().begin_transaction()
            tx.run(delete_query, {'badge_name': badge_name,
                                  'key': id,
                                  'category': category})
            tx.commit()
        except Exception as e:
            # propagate the exception back to api
            if not tx.closed():
                tx.rollback()
            raise e

    @timer_with_counter
    def get_badges(self) -> List:
        LOGGER.info('Get all badges')
        query = textwrap.dedent("""
        MATCH (b:Badge) RETURN b as badge
        """)
        records = self._execute_cypher_query(statement=query,
                                             param_dict={})
        results = []
        for record in records:
            results.append(Badge(badge_name=record['badge']['key'],
                                 category=record['badge']['category']))

        return results

    @timer_with_counter
    def add_tag(self, *,
                id: str,
                tag: str,
                tag_type: str = 'default',
                resource_type: ResourceType = ResourceType.Table) -> None:
        """
        Add new tag
        1. Create the node with type Tag if the node doesn't exist.
        2. Create the relation between tag and table if the relation doesn't exist.

        :param id:
        :param tag:
        :param tag_type:
        :param resource_type:
        :return: None
        """
        LOGGER.info('New tag {} for id {} with type {} and resource type {}'.format(tag, id, tag_type,
                                                                                    resource_type.name))

        validation_query = \
            'MATCH (n:{resource_type} {{key: $key}}) return n'.format(resource_type=resource_type.name)

        upsert_tag_query = textwrap.dedent("""
        MERGE (u:Tag {key: $tag})
        on CREATE SET u={tag_type: $tag_type, key: $tag}
        on MATCH SET u={tag_type: $tag_type, key: $tag}
        """)

        upsert_tag_relation_query = textwrap.dedent("""
        MATCH (n1:Tag {{key: $tag, tag_type: $tag_type}}), (n2:{resource_type} {{key: $key}})
        MERGE (n1)-[r1:TAG]->(n2)-[r2:TAGGED_BY]->(n1)
        RETURN n1.key, n2.key
        """.format(resource_type=resource_type.name))

        try:
            tx = self._driver.session().begin_transaction()
            tbl_result = tx.run(validation_query, {'key': id})
            if not tbl_result.single():
                raise NotFoundException('id {} does not exist'.format(id))

            # upsert the node
            tx.run(upsert_tag_query, {'tag': tag,
                                      'tag_type': tag_type})
            result = tx.run(upsert_tag_relation_query, {'tag': tag,
                                                        'key': id,
                                                        'tag_type': tag_type})
            if not result.single():
                raise RuntimeError('Failed to create relation between '
                                   'tag {tag} and resource {resource} of resource type: {resource_type}'
                                   .format(tag=tag,
                                           resource=id,
                                           resource_type=resource_type.name))
            tx.commit()
        except Exception as e:
            if not tx.closed():
                tx.rollback()
            # propagate the exception back to api
            raise e

    @timer_with_counter
    def delete_tag(self, *,
                   id: str,
                   tag: str,
                   tag_type: str = 'default',
                   resource_type: ResourceType = ResourceType.Table) -> None:
        """
        Deletes tag
        1. Delete the relation between resource and the tag
        2. todo(Tao): need to think about whether we should delete the tag if it is an orphan tag.

        :param id:
        :param tag:
        :param tag_type: {default-> normal tag, badge->non writable tag from UI}
        :param resource_type:
        :return:
        """

        LOGGER.info('Delete tag {} for id {} with type {} and resource type: {}'.format(tag, id,
                                                                                        tag_type, resource_type.name))
        delete_query = textwrap.dedent("""
        MATCH (n1:Tag{{key: $tag, tag_type: $tag_type}})-
        [r1:TAG]->(n2:{resource_type} {{key: $key}})-[r2:TAGGED_BY]->(n1) DELETE r1,r2
        """.format(resource_type=resource_type.name))

        try:
            tx = self._driver.session().begin_transaction()
            tx.run(delete_query, {'tag': tag,
                                  'key': id,
                                  'tag_type': tag_type})
            tx.commit()
        except Exception as e:
            # propagate the exception back to api
            if not tx.closed():
                tx.rollback()
            raise e

    @timer_with_counter
    def get_tags(self) -> List:
        """
        Get all existing tags from neo4j

        :return:
        """
        LOGGER.info('Get all the tags')
        # todo: Currently all the tags are default type, we could open it up if we want to include badge
        query = textwrap.dedent("""
        MATCH (t:Tag{tag_type: 'default'})
        OPTIONAL MATCH (resource)-[:TAGGED_BY]->(t)
        WITH t as tag_name, count(distinct resource.key) as tag_count
        WHERE tag_count > 0
        RETURN tag_name, tag_count
        """)

        records = self._execute_cypher_query(statement=query,
                                             param_dict={})
        results = []
        for record in records:
            results.append(TagDetail(tag_name=record['tag_name']['key'],
                                     tag_count=record['tag_count']))
        return results

    @timer_with_counter
    def get_latest_updated_ts(self) -> Optional[int]:
        """
        API method to fetch last updated / index timestamp for neo4j, es

        :return:
        """
        query = textwrap.dedent("""
        MATCH (n:Updatedtimestamp{key: 'amundsen_updated_timestamp'}) RETURN n as ts
        """)
        record = self._execute_cypher_query(statement=query,
                                            param_dict={})
        # None means we don't have record for neo4j, es last updated / index ts
        record = record.single()
        if record:
            return record.get('ts', {}).get('latest_timestamp', 0)
        else:
            return None

    @timer_with_counter
    def get_statistics(self) -> Dict[str, Any]:
        """
        API method to fetch statistics metrics for neo4j
        :return: dictionary of statistics
        """
        query = textwrap.dedent("""
        MATCH (table_node:Table) with count(table_node) as number_of_tables
        MATCH p=(item_node)-[r:DESCRIPTION]->(description_node)
        WHERE size(description_node.description)>2 and exists(item_node.is_view)
        with count(item_node) as number_of_documented_tables, number_of_tables
        MATCH p=(item_node)-[r:DESCRIPTION]->(description_node)
        WHERE  size(description_node.description)>2 and exists(item_node.sort_order)
        with count(item_node) as number_of_documented_cols, number_of_documented_tables, number_of_tables
        MATCH p=(table_node)-[r:OWNER]->(user_node) with count(distinct table_node) as number_of_tables_with_owners,
        count(distinct user_node) as number_of_owners, number_of_documented_cols,
        number_of_documented_tables, number_of_tables
        MATCH (item_node)-[:DESCRIPTION]->(description_node)
        WHERE  size(description_node.description)>2 and exists(item_node.is_view)
        MATCH  (item_node)-[:OWNER]->(user_node)
        with count(item_node) as number_of_documented_and_owned_tables,
        number_of_tables_with_owners, number_of_owners, number_of_documented_cols,
        number_of_documented_tables, number_of_tables
        Return number_of_tables, number_of_documented_tables, number_of_documented_cols,
        number_of_owners, number_of_tables_with_owners, number_of_documented_and_owned_tables
        """)
        LOGGER.info('Getting Neo4j Statistics')
        records = self._execute_cypher_query(statement=query,
                                             param_dict={})
        for record in records:
            neo4j_statistics = {'number_of_tables': record['number_of_tables'],
                                'number_of_documented_tables': record['number_of_documented_tables'],
                                'number_of_documented_cols': record['number_of_documented_cols'],
                                'number_of_owners': record['number_of_owners'],
                                'number_of_tables_with_owners': record['number_of_tables_with_owners'],
                                'number_of_documented_and_owned_tables': record['number_of_documented_and_owned_tables']
                                }
            return neo4j_statistics
        return {}

    @_CACHE.cache('_get_global_popular_resources_uris', expire=_GET_POPULAR_RESOURCES_CACHE_EXPIRY_SEC)
    def _get_global_popular_resources_uris(self, num_entries: int,
                                           resource_type: ResourceType = ResourceType.Table) -> List[str]:
        """
        Retrieve popular table uris. Will provide tables with top x popularity score.
        Popularity score = number of distinct readers * log(total number of reads)
        The result of this method will be cached based on the key (num_entries), and the cache will be expired based on
        _GET_POPULAR_TABLE_CACHE_EXPIRY_SEC

        For score computation, it uses logarithm on total number of reads so that score won't be affected by small
        number of users reading a lot of times.
        :return: Iterable of table uri
        """
        query = textwrap.dedent("""
        MATCH (resource:{resource_type})-[r:READ_BY]->(u:User)
        WITH resource.key as resource_key, count(distinct u) as readers, sum(r.read_count) as total_reads
        WHERE readers >= $num_readers
        RETURN resource_key, readers, total_reads, (readers * log(total_reads)) as score
        ORDER BY score DESC LIMIT $num_entries;
        """).format(resource_type=resource_type.name)
        LOGGER.info('Querying popular tables URIs')
        num_readers = current_app.config['POPULAR_RESOURCES_MINIMUM_READER_COUNT']
        records = self._execute_cypher_query(statement=query,
                                             param_dict={'num_readers': num_readers,
                                                         'num_entries': num_entries})

        return [record['resource_key'] for record in records]

    @timer_with_counter
    @_CACHE.cache('_get_personal_popular_tables_uris', _GET_POPULAR_RESOURCES_CACHE_EXPIRY_SEC)
    def _get_personal_popular_resources_uris(self, num_entries: int,
                                             user_id: str,
                                             resource_type: ResourceType = ResourceType.Table) -> List[str]:
        """
        Retrieve personalized popular resources uris. Will provide resources with top
        popularity score that have been read by a peer of the user_id provided.
        The popularity score is defined in the same way as `_get_global_popular_resources_uris`

        The result of this method will be cached based on the key (num_entries, user_id),
        and the cache will be expired based on _GET_POPULAR_TABLE_CACHE_EXPIRY_SEC

        :return: Iterable of table uri
        """
        statement = textwrap.dedent("""
        MATCH (:User {{key:$user_id}})<-[:READ_BY]-(:{resource_type})-[:READ_BY]->
             (coUser:User)<-[coRead:READ_BY]-(resource:{resource_type})
        WITH resource.key AS resource_key, count(DISTINCT coUser) AS co_readers,
             sum(coRead.read_count) AS total_co_reads
        WHERE co_readers >= $num_readers
        RETURN resource_key, (co_readers * log(total_co_reads)) AS score
        ORDER BY score DESC LIMIT $num_entries;
        """).format(resource_type=resource_type.name)
        LOGGER.info('Querying popular tables URIs')
        num_readers = current_app.config['POPULAR_RESOURCES_MINIMUM_READER_COUNT']
        records = self._execute_cypher_query(statement=statement,
                                             param_dict={'user_id': user_id,
                                                         'num_readers': num_readers,
                                                         'num_entries': num_entries})

        return [record['resource_key'] for record in records]

    @timer_with_counter
    def get_popular_tables(self, *,
                           num_entries: int,
                           user_id: Optional[str] = None) -> List[PopularTable]:
        """

        Retrieve popular tables. As popular table computation requires full scan of table and user relationship,
        it will utilize cached method _get_popular_tables_uris.

        :param num_entries:
        :return: Iterable of PopularTable
        """
        if user_id is None:
            # Get global popular table URIs
            table_uris = self._get_global_popular_resources_uris(num_entries)
        else:
            # Get personalized popular table URIs
            table_uris = self._get_personal_popular_resources_uris(num_entries, user_id)

        if not table_uris:
            return []

        query = textwrap.dedent("""
        MATCH (db:Database)-[:CLUSTER]->(clstr:Cluster)-[:SCHEMA]->(schema:Schema)-[:TABLE]->(tbl:Table)
        WHERE tbl.key IN $table_uris
        WITH db.name as database_name, clstr.name as cluster_name, schema.name as schema_name, tbl
        OPTIONAL MATCH (tbl)-[:DESCRIPTION]->(dscrpt:Description)
        RETURN database_name, cluster_name, schema_name, tbl.name as table_name,
        dscrpt.description as table_description;
        """)

        records = self._execute_cypher_query(statement=query,
                                             param_dict={'table_uris': table_uris})

        popular_tables = []
        for record in records:
            popular_table = PopularTable(database=record['database_name'],
                                         cluster=record['cluster_name'],
                                         schema=record['schema_name'],
                                         name=record['table_name'],
                                         description=self._safe_get(record, 'table_description'))
            popular_tables.append(popular_table)
        return popular_tables

    def _get_popular_tables(self, *, resource_uris: List[str]) -> List[TableSummary]:
        """

        """
        if not resource_uris:
            return []

        query = textwrap.dedent("""
        MATCH (db:Database)-[:CLUSTER]->(clstr:Cluster)-[:SCHEMA]->(schema:Schema)-[:TABLE]->(tbl:Table)
        WHERE tbl.key IN $table_uris
        WITH db.name as database_name, clstr.name as cluster_name, schema.name as schema_name, tbl
        OPTIONAL MATCH (tbl)-[:DESCRIPTION]->(dscrpt:Description)
        RETURN database_name, cluster_name, schema_name, tbl.name as table_name,
        dscrpt.description as table_description;
        """)
        records = self._execute_cypher_query(statement=query,
                                             param_dict={'table_uris': resource_uris})

        popular_tables = []
        for record in records:
            popular_table = TableSummary(database=record['database_name'],
                                         cluster=record['cluster_name'],
                                         schema=record['schema_name'],
                                         name=record['table_name'],
                                         description=self._safe_get(record, 'table_description'))
            popular_tables.append(popular_table)
        return popular_tables

    def _get_popular_dashboards(self, *, resource_uris: List[str]) -> List[DashboardSummary]:
        """

        """
        if not resource_uris:
            return []

        query = textwrap.dedent(f"""
        MATCH (d:Dashboard)-[:DASHBOARD_OF]->(dg:Dashboardgroup)-[:DASHBOARD_GROUP_OF]->(c:Cluster)
        WHERE d.key IN $dashboards_uris
        OPTIONAL MATCH (d)-[:DESCRIPTION]->(dscrpt:Description)
        OPTIONAL MATCH (d)-[:EXECUTED]->(last_exec:Execution)
        WHERE split(last_exec.key, '/')[5] = '_last_successful_execution'
        RETURN c.name as cluster_name, dg.name as dg_name, dg.dashboard_group_url as dg_url,
        d.key as uri, d.name as name, d.dashboard_url as url,
        split(d.key, '_')[0] as product,
        dscrpt.description as description, last_exec.timestamp as last_successful_run_timestamp""")

        records = self._execute_cypher_query(statement=query,
                                             param_dict={'dashboards_uris': resource_uris})

        popular_dashboards = []
        for record in records:
            popular_dashboards.append(DashboardSummary(
                uri=record['uri'],
                cluster=record['cluster_name'],
                group_name=record['dg_name'],
                group_url=record['dg_url'],
                product=record['product'],
                name=record['name'],
                url=record['url'],
                description=record['description'],
                last_successful_run_timestamp=record['last_successful_run_timestamp'],
            ))

        return popular_dashboards

    @timer_with_counter
    def get_popular_resources(self, *,
                              num_entries: int,
                              resource_types: List[str],
                              user_id: Optional[str] = None) -> Dict[str, List]:
        popular_resources: Dict[str, List] = dict()
        for resource in resource_types:
            resource_type = to_resource_type(label=resource)
            popular_resources[resource_type.name] = list()
            if user_id is None:
                # Get global popular Table/Dashboard URIs
                resource_uris = self._get_global_popular_resources_uris(num_entries,
                                                                        resource_type=resource_type)
            else:
                # Get personalized popular Table/Dashboard URIs
                resource_uris = self._get_personal_popular_resources_uris(num_entries,
                                                                          user_id,
                                                                          resource_type=resource_type)

            if resource_type == ResourceType.Table:
                popular_resources[resource_type.name] = self._get_popular_tables(
                    resource_uris=resource_uris
                )
            elif resource_type == ResourceType.Dashboard:
                popular_resources[resource_type.name] = self._get_popular_dashboards(
                    resource_uris=resource_uris
                )

        return popular_resources

    @timer_with_counter
    def get_user(self, *, id: str) -> Union[UserEntity, None]:
        """
        Retrieve user detail based on user_id(email).

        :param user_id: the email for the given user
        :return:
        """

        query = textwrap.dedent("""
        MATCH (user:User {key: $user_id})
        OPTIONAL MATCH (user)-[:MANAGE_BY]->(manager:User)
        RETURN user as user_record, manager as manager_record
        """)

        record = self._execute_cypher_query(statement=query,
                                            param_dict={'user_id': id})
        single_result = record.single()

        if not single_result:
            raise NotFoundException('User {user_id} '
                                    'not found in the graph'.format(user_id=id))

        record = single_result.get('user_record', {})
        manager_record = single_result.get('manager_record', {})
        if manager_record:
            manager_name = manager_record.get('full_name', '')
        else:
            manager_name = ''

        return self._build_user_from_record(record=record, manager_name=manager_name)

    def create_update_user(self, *, user: User) -> Tuple[User, bool]:
        """
        Create a user if it does not exist, otherwise update the user. Required
        fields for creating / updating a user are validated upstream to this when
        the User object is created.

        :param user:
        :return:
        """
        user_data = UserSchema().dump(user)
        user_props = self._create_props_body(user_data, 'usr')

        create_update_user_query = textwrap.dedent("""
        MERGE (usr:User {key: $user_id})
        on CREATE SET %s, usr.%s=timestamp()
        on MATCH SET %s
        RETURN usr, usr.%s = timestamp() as created
        """ % (user_props, CREATED_EPOCH_MS, user_props, CREATED_EPOCH_MS))

        try:
            tx = self._driver.session().begin_transaction()
            result = tx.run(create_update_user_query, user_data)

            user_result = result.single()
            if not user_result:
                raise RuntimeError('Failed to create user with data %s' % user_data)
            tx.commit()

            new_user = self._build_user_from_record(user_result['usr'])
            new_user_created = True if user_result['created'] is True else False

        except Exception as e:
            if not tx.closed():
                tx.rollback()
            # propagate the exception back to api
            raise e

        return new_user, new_user_created

    def _create_props_body(self,
                           record_dict: dict,
                           identifier: str) -> str:
        """
        Creates a Neo4j property body by converting a dictionary into a comma
        separated string of KEY = VALUE.
        """
        props = []
        for k, v in record_dict.items():
            if v:
                props.append(f'{identifier}.{k} = ${k}')

        props.append(f"{identifier}.{PUBLISHED_TAG_PROPERTY_NAME} = 'api_create_update_user'")
        props.append(f"{identifier}.{LAST_UPDATED_EPOCH_MS} = timestamp()")
        return ', '.join(props)

    def get_users(self) -> List[UserEntity]:
        statement = "MATCH (usr:User) WHERE usr.is_active = true RETURN collect(usr) as users"

        record = self._execute_cypher_query(statement=statement, param_dict={})
        result = record.single()
        if not result or not result.get('users'):
            raise NotFoundException('Error getting users')

        return [self._build_user_from_record(record=rec) for rec in result['users']]

    @staticmethod
    def _build_user_from_record(record: dict, manager_name: Optional[str] = None) -> UserEntity:
        """
        Builds user record from Cypher query result. Other than the one defined in amundsen_common.models.user.User,
        you could add more fields from User node into the User model by specifying keys in config.USER_OTHER_KEYS
        :param record:
        :param manager_name:
        :return:
        """
        other_key_values = {}
        if has_app_context() and current_app.config[config.USER_OTHER_KEYS]:
            for k in current_app.config[config.USER_OTHER_KEYS]:
                if k in record:
                    other_key_values[k] = record[k]

        return UserEntity(email=record['email'],
                          user_id=record.get('user_id', record['email']),
                          first_name=record.get('first_name'),
                          last_name=record.get('last_name'),
                          full_name=record.get('display_name'),
                          is_active=record.get('is_active', True),
                          profile_url=record.get('profile_url'),
                          github_username=record.get('github_username'),
                          team_name=record.get('team_name'),
                          slack_id=record.get('slack_id'),
                          employee_type=record.get('employee_type'),
                          role_name=record.get('role_name'),
                          manager_fullname=record.get('manager_fullname', manager_name),
                          other_key_values=other_key_values)

    @staticmethod
    def _get_user_resource_relationship_clause(relation_type: UserResourceRel, id: str = None,
                                               user_key: str = None,
                                               resource_type: ResourceType = ResourceType.Table) -> str:
        """
        Returns the relationship clause of a cypher query between users and tables
        The User node is 'usr', the table node is 'tbl', and the relationship is 'rel'
        e.g. (usr:User)-[rel:READ]->(tbl:Table), (usr)-[rel:READ]->(tbl)
        """
        resource_matcher: str = ''
        user_matcher: str = ''

        if id is not None:
            resource_matcher += ':{}'.format(resource_type.name)
            if id != '':
                resource_matcher += ' {key: $resource_key}'

        if user_key is not None:
            user_matcher += ':User'
            if user_key != '':
                user_matcher += ' {key: $user_key}'

        if relation_type == UserResourceRel.follow:
            relation = f'(resource{resource_matcher})-[r1:FOLLOWED_BY]->(usr{user_matcher})-[r2:FOLLOW]->' \
                       f'(resource{resource_matcher})'
        elif relation_type == UserResourceRel.own:
            relation = f'(resource{resource_matcher})-[r1:OWNER]->(usr{user_matcher})-[r2:OWNER_OF]->' \
                       f'(resource{resource_matcher})'
        elif relation_type == UserResourceRel.steward:
            relation = f'(resource{resource_matcher})-[r1:STEWARD]->(usr{user_matcher})-[r2:STEWARD_OF]->' \
                       f'(resource{resource_matcher})'
        elif relation_type == UserResourceRel.read:
            relation = f'(resource{resource_matcher})-[r1:READ_BY]->(usr{user_matcher})-[r2:READ]->' \
                       f'(resource{resource_matcher})'
        else:
            raise NotImplementedError(f'The relation type {relation_type} is not defined!')
        return relation

    @timer_with_counter
    def get_dashboard_by_user_relation(self, *, user_email: str, relation_type: UserResourceRel) \
            -> Dict[str, List[DashboardSummary]]:
        """
        Retrieve all follow the Dashboard per user based on the relation.

        :param user_email: the email of the user
        :param relation_type: the relation between the user and the resource
        :return:
        """
        rel_clause: str = self._get_user_resource_relationship_clause(relation_type=relation_type,
                                                                      id='',
                                                                      resource_type=ResourceType.Dashboard,
                                                                      user_key=user_email)

        # FYI, to extract last_successful_execution, it searches for its execution ID which is always
        # _last_successful_execution
        # https://github.com/amundsen-io/amundsendatabuilder/blob/master/databuilder/models/dashboard/dashboard_execution.py#L18
        # https://github.com/amundsen-io/amundsendatabuilder/blob/master/databuilder/models/dashboard/dashboard_execution.py#L24

        query = textwrap.dedent(f"""
        MATCH {rel_clause}<-[:DASHBOARD]-(dg:Dashboardgroup)<-[:DASHBOARD_GROUP]-(clstr:Cluster)
        OPTIONAL MATCH (resource)-[:DESCRIPTION]->(dscrpt:Description)
        OPTIONAL MATCH (resource)-[:EXECUTED]->(last_exec:Execution)
        WHERE split(last_exec.key, '/')[5] = '_last_successful_execution'
        RETURN clstr.name as cluster_name, dg.name as dg_name, dg.dashboard_group_url as dg_url,
        resource.key as uri, resource.name as name, resource.dashboard_url as url,
        split(resource.key, '_')[0] as product,
        dscrpt.description as description, last_exec.timestamp as last_successful_run_timestamp""")

        records = self._execute_cypher_query(statement=query, param_dict={'user_key': user_email})

        if not records:
            raise NotFoundException('User {user_id} does not {relation} on {resource_type} resources'.format(
                user_id=user_email,
                relation=relation_type,
                resource_type=ResourceType.Dashboard.name))

        results = []
        for record in records:
            results.append(DashboardSummary(
                uri=record['uri'],
                cluster=record['cluster_name'],
                group_name=record['dg_name'],
                group_url=record['dg_url'],
                product=record['product'],
                name=record['name'],
                url=record['url'],
                description=record['description'],
                last_successful_run_timestamp=record['last_successful_run_timestamp'],
            ))

        return {ResourceType.Dashboard.name.lower(): results}

    @timer_with_counter
    def get_table_by_user_relation(self, *, user_email: str, relation_type: UserResourceRel) \
            -> Dict[str, List[PopularTable]]:
        """
        Retrive all follow the Table per user based on the relation.

        :param user_email: the email of the user
        :param relation_type: the relation between the user and the resource
        :return:
        """
        rel_clause: str = self._get_user_resource_relationship_clause(relation_type=relation_type,
                                                                      id='',
                                                                      resource_type=ResourceType.Table,
                                                                      user_key=user_email)

        query = textwrap.dedent(f"""
            MATCH {rel_clause}<-[:TABLE]-(schema:Schema)<-[:SCHEMA]-(clstr:Cluster)<-[:CLUSTER]-(db:Database)
            WITH db, clstr, schema, resource
            OPTIONAL MATCH (resource)-[:DESCRIPTION]->(tbl_dscrpt:Description)
            RETURN db, clstr, schema, resource, tbl_dscrpt""")

        table_records = self._execute_cypher_query(statement=query, param_dict={'user_key': user_email})

        if not table_records:
            raise NotFoundException('User {user_id} does not {relation} any resources'.format(user_id=user_email,
                                                                                              relation=relation_type))
        results = []
        for record in table_records:
            results.append(PopularTable(
                database=record['db']['name'],
                cluster=record['clstr']['name'],
                schema=record['schema']['name'],
                name=record['resource']['name'],
                description=self._safe_get(record, 'tbl_dscrpt', 'description')))
        return {ResourceType.Table.name.lower(): results}

    @timer_with_counter
    def get_frequently_used_tables(self, *, user_email: str) -> Dict[str, Any]:
        """
        Retrieves all Table the resources per user on READ relation.

        :param user_email: the email of the user
        :return:
        """

        query = textwrap.dedent("""
        MATCH (user:User {key: $query_key})-[r:READ]->(tbl:Table)
        WHERE EXISTS(r.published_tag) AND r.published_tag IS NOT NULL
        WITH user, r, tbl ORDER BY r.published_tag DESC, r.read_count DESC LIMIT 50
        MATCH (tbl:Table)<-[:TABLE]-(schema:Schema)<-[:SCHEMA]-(clstr:Cluster)<-[:CLUSTER]-(db:Database)
        OPTIONAL MATCH (tbl)-[:DESCRIPTION]->(tbl_dscrpt:Description)
        RETURN db, clstr, schema, tbl, tbl_dscrpt
        """)

        table_records = self._execute_cypher_query(statement=query, param_dict={'query_key': user_email})

        if not table_records:
            raise NotFoundException('User {user_id} does not READ any resources'.format(user_id=user_email))
        results = []

        for record in table_records:
            results.append(PopularTable(
                database=record['db']['name'],
                cluster=record['clstr']['name'],
                schema=record['schema']['name'],
                name=record['tbl']['name'],
                description=self._safe_get(record, 'tbl_dscrpt', 'description')))
        return {'table': results}

    @timer_with_counter
    def add_resource_relation_by_user(self, *,
                                      id: str,
                                      user_id: str,
                                      relation_type: UserResourceRel,
                                      resource_type: ResourceType) -> None:
        """
        Update table user informations.
        1. Do a upsert of the user node.
        2. Do a upsert of the relation/reverse-relation edge.

        :param table_uri:
        :param user_id:
        :param relation_type:
        :return:
        """

        upsert_user_query = textwrap.dedent("""
        MERGE (u:User {key: $user_email})
        on CREATE SET u={email: $user_email, key: $user_email}
        """)

        rel_clause: str = self._get_user_resource_relationship_clause(relation_type=relation_type,
                                                                      resource_type=resource_type)

        upsert_user_relation_query = textwrap.dedent("""
        MATCH (usr:User {{key: $user_key}}), (resource:{resource_type} {{key: $resource_key}})
        MERGE {rel_clause}
        RETURN usr.key, resource.key
        """.format(resource_type=resource_type.name,
                   rel_clause=rel_clause))

        try:
            tx = self._driver.session().begin_transaction()
            # upsert the node
            tx.run(upsert_user_query, {'user_email': user_id})
            result = tx.run(upsert_user_relation_query, {'user_key': user_id, 'resource_key': id})

            if not result.single():
                raise RuntimeError('Failed to create relation between '
                                   'user {user} and resource {id}'.format(user=user_id,
                                                                          id=id))
            tx.commit()
        except Exception as e:
            if not tx.closed():
                tx.rollback()
            # propagate the exception back to api
            raise e

    @timer_with_counter
    def delete_resource_relation_by_user(self, *,
                                         id: str,
                                         user_id: str,
                                         relation_type: UserResourceRel,
                                         resource_type: ResourceType) -> None:
        """
        Delete the relationship between user and resources.

        :param table_uri:
        :param user_id:
        :param relation_type:
        :return:
        """
        rel_clause: str = self._get_user_resource_relationship_clause(relation_type=relation_type,
                                                                      resource_type=resource_type,
                                                                      user_key=user_id,
                                                                      id=id
                                                                      )

        delete_query = textwrap.dedent("""
                MATCH {rel_clause}
                DELETE r1, r2
                """.format(rel_clause=rel_clause))

        try:
            tx = self._driver.session().begin_transaction()
            tx.run(delete_query, {'user_key': user_id, 'resource_key': id})
            tx.commit()
        except Exception as e:
            # propagate the exception back to api
            if not tx.closed():
                tx.rollback()
            raise e

    @timer_with_counter
    def get_dashboard(self,
                      id: str,
                      ) -> DashboardDetailEntity:

        get_dashboard_detail_query = textwrap.dedent(u"""
        MATCH (d:Dashboard {key: $query_key})-[:DASHBOARD_OF]->(dg:Dashboardgroup)-[:DASHBOARD_GROUP_OF]->(c:Cluster)
        OPTIONAL MATCH (d)-[:DESCRIPTION]->(description:Description)
        OPTIONAL MATCH (d)-[:EXECUTED]->(last_exec:Execution) WHERE split(last_exec.key, '/')[5] = '_last_execution'
        OPTIONAL MATCH (d)-[:EXECUTED]->(last_success_exec:Execution)
        WHERE split(last_success_exec.key, '/')[5] = '_last_successful_execution'
        OPTIONAL MATCH (d)-[:LAST_UPDATED_AT]->(t:Timestamp)
        OPTIONAL MATCH (d)-[:OWNER]->(owner:User)
        WITH c, dg, d, description, last_exec, last_success_exec, t, collect(owner) as owners
        OPTIONAL MATCH (d)-[:TAGGED_BY]->(tag:Tag{tag_type: $tag_normal_type})
        OPTIONAL MATCH (d)-[:HAS_BADGE]->(badge:Badge)
        WITH c, dg, d, description, last_exec, last_success_exec, t, owners, collect(tag) as tags,
        collect(badge) as badges
        OPTIONAL MATCH (d)-[read:READ_BY]->(:User)
        WITH c, dg, d, description, last_exec, last_success_exec, t, owners, tags, badges,
        sum(read.read_count) as recent_view_count
        OPTIONAL MATCH (d)-[:HAS_QUERY]->(query:Query)
        WITH c, dg, d, description, last_exec, last_success_exec, t, owners, tags, badges,
        recent_view_count, collect({name: query.name, url: query.url, query_text: query.query_text}) as queries
        OPTIONAL MATCH (d)-[:HAS_QUERY]->(query:Query)-[:HAS_CHART]->(chart:Chart)
        WITH c, dg, d, description, last_exec, last_success_exec, t, owners, tags, badges,
        recent_view_count, queries, collect(chart) as charts
        OPTIONAL MATCH (d)-[:DASHBOARD_WITH_TABLE]->(table:Table)<-[:TABLE]-(schema:Schema)
        <-[:SCHEMA]-(cluster:Cluster)<-[:CLUSTER]-(db:Database)
        OPTIONAL MATCH (table)-[:DESCRIPTION]->(table_description:Description)
        WITH c, dg, d, description, last_exec, last_success_exec, t, owners, tags, badges,
        recent_view_count, queries, charts,
        collect({name: table.name, schema: schema.name, cluster: cluster.name, database: db.name,
        description: table_description.description}) as tables
        RETURN
        c.name as cluster_name,
        d.key as uri,
        d.dashboard_url as url,
        d.name as name,
        split(d.key, '_')[0] as product,
        toInteger(d.created_timestamp) as created_timestamp,
        description.description as description,
        dg.name as group_name,
        dg.dashboard_group_url as group_url,
        toInteger(last_success_exec.timestamp) as last_successful_run_timestamp,
        toInteger(last_exec.timestamp) as last_run_timestamp,
        last_exec.state as last_run_state,
        toInteger(t.timestamp) as updated_timestamp,
        owners,
        tags,
        badges,
        recent_view_count,
        queries,
        charts,
        tables;
        """
                                                     )
        dashboard_record = self._execute_cypher_query(statement=get_dashboard_detail_query,
                                                      param_dict={'query_key': id,
                                                                  'tag_normal_type': 'default'}).single()

        if not dashboard_record:
            raise NotFoundException('No dashboard exist with URI: {}'.format(id))

        owners = []

        for owner in dashboard_record.get('owners', []):
            owner_data = self._get_user_details(user_id=owner['email'], user_data=owner)
            owners.append(self._build_user_from_record(record=owner_data))

        tags = [Tag(tag_type=tag['tag_type'], tag_name=tag['key']) for tag in dashboard_record['tags']]

        badges = self._make_badges(dashboard_record['badges'])

        chart_names = [chart['name'] for chart in dashboard_record['charts'] if 'name' in chart and chart['name']]
        # TODO Deprecate query_names in favor of queries after several releases from v2.5.0
        query_names = [query['name'] for query in dashboard_record['queries'] if 'name' in query and query['name']]
        queries = [DashboardQueryEntity(**query) for query in dashboard_record['queries']
                   if query.get('name') or query.get('url') or query.get('text')]
        tables = [PopularTable(**table) for table in dashboard_record['tables'] if 'name' in table and table['name']]

        return DashboardDetailEntity(uri=dashboard_record['uri'],
                                     cluster=dashboard_record['cluster_name'],
                                     url=dashboard_record['url'],
                                     name=dashboard_record['name'],
                                     product=dashboard_record['product'],
                                     created_timestamp=dashboard_record['created_timestamp'],
                                     description=self._safe_get(dashboard_record, 'description'),
                                     group_name=self._safe_get(dashboard_record, 'group_name'),
                                     group_url=self._safe_get(dashboard_record, 'group_url'),
                                     last_successful_run_timestamp=self._safe_get(dashboard_record,
                                                                                  'last_successful_run_timestamp'),
                                     last_run_timestamp=self._safe_get(dashboard_record, 'last_run_timestamp'),
                                     last_run_state=self._safe_get(dashboard_record, 'last_run_state'),
                                     updated_timestamp=self._safe_get(dashboard_record, 'updated_timestamp'),
                                     owners=owners,
                                     tags=tags,
                                     badges=badges,
                                     recent_view_count=dashboard_record['recent_view_count'],
                                     chart_names=chart_names,
                                     query_names=query_names,
                                     queries=queries,
                                     tables=tables
                                     )

    @timer_with_counter
    def get_dashboard_description(self, *,
                                  id: str) -> Description:
        """
        Get the dashboard description based on dashboard uri. Any exception will propagate back to api server.

        :param id:
        :return:
        """

        return self.get_resource_description(resource_type=ResourceType.Dashboard, uri=id)

    @timer_with_counter
    def put_dashboard_description(self, *,
                                  id: str,
                                  description: str) -> None:
        """
        Update Dashboard description
        :param id: Dashboard URI
        :param description: new value for Dashboard description
        """

        self.put_resource_description(resource_type=ResourceType.Dashboard,
                                      uri=id,
                                      description=description)

    @timer_with_counter
    def get_resources_using_table(self, *,
                                  id: str,
                                  resource_type: ResourceType) -> Dict[str, List[DashboardSummary]]:
        """

        :param id:
        :param resource_type:
        :return:
        """
        if resource_type != ResourceType.Dashboard:
            raise NotImplementedError('{} is not supported'.format(resource_type))

        get_dashboards_using_table_query = textwrap.dedent(u"""
        MATCH (d:Dashboard)-[:DASHBOARD_WITH_TABLE]->(table:Table {key: $query_key}),
        (d)-[:DASHBOARD_OF]->(dg:Dashboardgroup)-[:DASHBOARD_GROUP_OF]->(c:Cluster)
        OPTIONAL MATCH (d)-[:DESCRIPTION]->(description:Description)
        OPTIONAL MATCH (d)-[:EXECUTED]->(last_success_exec:Execution)
        WHERE split(last_success_exec.key, '/')[5] = '_last_successful_execution'
        OPTIONAL MATCH (d)-[read:READ_BY]->(:User)
        WITH c, dg, d, description, last_success_exec, sum(read.read_count) as recent_view_count
        RETURN
        d.key as uri,
        c.name as cluster,
        dg.name as group_name,
        dg.dashboard_group_url as group_url,
        d.name as name,
        d.dashboard_url as url,
        description.description as description,
        split(d.key, '_')[0] as product,
        toInteger(last_success_exec.timestamp) as last_successful_run_timestamp
        ORDER BY recent_view_count DESC;
        """)

        records = self._execute_cypher_query(statement=get_dashboards_using_table_query,
                                             param_dict={'query_key': id})

        results = []

        for record in records:
            results.append(DashboardSummary(**record))
        return {'dashboards': results}

    @timer_with_counter
    def get_lineage(self, *,
                    id: str, resource_type: ResourceType, direction: str, depth: int = 1) -> Lineage:
        """
        Retrieves the lineage information for the specified resource type.

        :param id: key of a table or a column
        :param resource_type: Type of the entity for which lineage is being retrieved
        :param direction: Whether to get the upstream/downstream or both directions
        :param depth: depth or level of lineage information
        :return: The Lineage object with upstream & downstream lineage items
        """

        get_both_lineage_query = textwrap.dedent(u"""
        MATCH (source:{resource} {{key: $query_key}})
        OPTIONAL MATCH dpath=(source)-[downstream_len:HAS_DOWNSTREAM*..{depth}]->(downstream_entity:{resource})
        OPTIONAL MATCH upath=(source)-[upstream_len:HAS_UPSTREAM*..{depth}]->(upstream_entity:{resource})
        WITH downstream_entity, upstream_entity, downstream_len, upstream_len, upath, dpath
        OPTIONAL MATCH (upstream_entity)-[:HAS_BADGE]->(upstream_badge:Badge)
        OPTIONAL MATCH (downstream_entity)-[:HAS_BADGE]->(downstream_badge:Badge)
        WITH CASE WHEN downstream_badge IS NULL THEN []
        ELSE collect(distinct {{key:downstream_badge.key,category:downstream_badge.category}})
        END AS downstream_badges, CASE WHEN upstream_badge IS NULL THEN []
        ELSE collect(distinct {{key:upstream_badge.key,category:upstream_badge.category}})
        END AS upstream_badges, upstream_entity, downstream_entity, upstream_len, downstream_len, upath, dpath
        OPTIONAL MATCH (downstream_entity:{resource})-[downstream_read:READ_BY]->(:User)
        WITH upstream_entity, downstream_entity, upstream_len, downstream_len, upath, dpath,
        downstream_badges, upstream_badges, sum(downstream_read.read_count) as downstream_read_count
        OPTIONAL MATCH (upstream_entity:{resource})-[upstream_read:READ_BY]->(:User)
        WITH upstream_entity, downstream_entity, upstream_len, downstream_len,
        downstream_badges, upstream_badges, downstream_read_count,
        sum(upstream_read.read_count) as upstream_read_count, upath, dpath
        WITH CASE WHEN upstream_len IS NULL THEN []
        ELSE COLLECT(distinct{{level:SIZE(upstream_len), source:split(upstream_entity.key,'://')[0],
        key:upstream_entity.key, badges:upstream_badges, usage:upstream_read_count, parent:nodes(upath)[-2].key}})
        END AS upstream_entities, CASE WHEN downstream_len IS NULL THEN []
        ELSE COLLECT(distinct{{level:SIZE(downstream_len), source:split(downstream_entity.key,'://')[0],
        key:downstream_entity.key, badges:downstream_badges, usage:downstream_read_count, parent:nodes(dpath)[-2].key}})
        END AS downstream_entities RETURN downstream_entities, upstream_entities
        """).format(depth=depth, resource=resource_type.name)

        get_upstream_lineage_query = textwrap.dedent(u"""
        MATCH (source:{resource} {{key: $query_key}})
        OPTIONAL MATCH path=(source)-[upstream_len:HAS_UPSTREAM*..{depth}]->(upstream_entity:{resource})
        WITH upstream_entity, upstream_len, path
        OPTIONAL MATCH (upstream_entity)-[:HAS_BADGE]->(upstream_badge:Badge)
        WITH CASE WHEN upstream_badge IS NULL THEN []
        ELSE collect(distinct {{key:upstream_badge.key,category:upstream_badge.category}})
        END AS upstream_badges, upstream_entity, upstream_len, path
        OPTIONAL MATCH (upstream_entity:{resource})-[upstream_read:READ_BY]->(:User)
        WITH upstream_entity, upstream_len, upstream_badges,
        sum(upstream_read.read_count) as upstream_read_count, path
        WITH CASE WHEN upstream_len IS NULL THEN []
        ELSE COLLECT(distinct{{level:SIZE(upstream_len), source:split(upstream_entity.key,'://')[0],
        key:upstream_entity.key, badges:upstream_badges, usage:upstream_read_count, parent:nodes(path)[-2].key}})
        END AS upstream_entities RETURN upstream_entities
        """).format(depth=depth, resource=resource_type.name)

        get_downstream_lineage_query = textwrap.dedent(u"""
        MATCH (source:{resource} {{key: $query_key}})
        OPTIONAL MATCH path=(source)-[downstream_len:HAS_DOWNSTREAM*..{depth}]->(downstream_entity:{resource})
        WITH downstream_entity, downstream_len, path
        OPTIONAL MATCH (downstream_entity)-[:HAS_BADGE]->(downstream_badge:Badge)
        WITH CASE WHEN downstream_badge IS NULL THEN []
        ELSE collect(distinct {{key:downstream_badge.key,category:downstream_badge.category}})
        END AS downstream_badges, downstream_entity, downstream_len, path
        OPTIONAL MATCH (downstream_entity:{resource})-[downstream_read:READ_BY]->(:User)
        WITH downstream_entity, downstream_len, downstream_badges,
        sum(downstream_read.read_count) as downstream_read_count, path
        WITH CASE WHEN downstream_len IS NULL THEN []
        ELSE COLLECT(distinct{{level:SIZE(downstream_len), source:split(downstream_entity.key,'://')[0],
        key:downstream_entity.key, badges:downstream_badges, usage:downstream_read_count, parent:nodes(path)[-2].key}})
        END AS downstream_entities RETURN downstream_entities
        """).format(depth=depth, resource=resource_type.name)

        if direction == 'upstream':
            lineage_query = get_upstream_lineage_query

        elif direction == 'downstream':
            lineage_query = get_downstream_lineage_query

        else:
            lineage_query = get_both_lineage_query

        records = self._execute_cypher_query(statement=lineage_query,
                                             param_dict={'query_key': id})
        result = records.single()

        downstream_tables = []
        upstream_tables = []

        for downstream in result.get("downstream_entities") or []:
            downstream_tables.append(LineageItem(**{"key": downstream["key"],
                                                    "source": downstream["source"],
                                                    "level": downstream["level"],
                                                    "badges": self._make_badges(downstream["badges"]),
                                                    "usage": downstream.get("usage", 0),
                                                    "parent": downstream.get("parent", '')
                                                    }))

        for upstream in result.get("upstream_entities") or []:
            upstream_tables.append(LineageItem(**{"key": upstream["key"],
                                                  "source": upstream["source"],
                                                  "level": upstream["level"],
                                                  "badges": self._make_badges(upstream["badges"]),
                                                  "usage": upstream.get("usage", 0),
                                                  "parent": upstream.get("parent", '')
                                                  }))

        # ToDo: Add a root_entity as an item, which will make it easier for lineage graph
        return Lineage(**{"key": id,
                          "upstream_entities": upstream_tables,
                          "downstream_entities": downstream_tables,
                          "direction": direction, "depth": depth})

    def _create_watermarks(self, wmk_records: List) -> List[Watermark]:
        watermarks = []
        for record in wmk_records:
            if record['key'] is not None:
                watermark_type = record['key'].split('/')[-2]
                watermarks.append(Watermark(watermark_type=watermark_type,
                                            partition_key=record['partition_key'],
                                            partition_value=record['partition_value'],
                                            create_time=record['create_time']))
        return watermarks

    def _create_feature_watermarks(self, wmk_records: List) -> List[Watermark]:
        watermarks = []
        for record in wmk_records:
            if record['key'] is not None:
                watermark_type = record['key'].split('/')[-1]

                watermarks.append(FeatureWatermark(key=record['key'],
                                                   watermark_type=watermark_type,
                                                   time=record['time']))
        return watermarks

    def _create_programmatic_descriptions(self, prog_desc_records: List) -> List[ProgrammaticDescription]:
        programmatic_descriptions = []
        for pg in prog_desc_records:
            source = pg['description_source']
            if source is None:
                LOGGER.error("A programmatic description with no source was found... skipping.")
            else:
                programmatic_descriptions.append(ProgrammaticDescription(source=source,
                                                                         text=pg['description']))
        return programmatic_descriptions

    def _create_owners(self, owner_records: List) -> List[User]:
        owners = []
        for owner in owner_records:
            owners.append(User(email=owner['email']))
        return owners

    @timer_with_counter
    def _exec_feature_query(self, *, feature_key: str) -> Dict:
        """
        Executes cypher query to get feature and related nodes
        """

        feature_query = textwrap.dedent("""\
        MATCH (feat:Feature {key: $feature_key})
        OPTIONAL MATCH (db:Database)-[:AVAILABLE_FEATURE]->(feat)
        OPTIONAL MATCH (fg:Feature_Group)-[:GROUPS]->(feat)
        OPTIONAL MATCH (feat)-[:OWNER]->(owner:User)
        OPTIONAL MATCH (feat)-[:TAGGED_BY]->(tag:Tag)
        OPTIONAL MATCH (feat)-[:HAS_BADGE]->(badge:Badge)
        OPTIONAL MATCH (feat)-[:DESCRIPTION]->(desc:Description)
        OPTIONAL MATCH (feat)-[:DESCRIPTION]->(prog_descriptions:Programmatic_Description)
        OPTIONAL MATCH (wmk:Feature_Watermark)-[:BELONG_TO_FEATURE]->(feat)
        RETURN feat, desc, fg,
        collect(distinct wmk) as wmk_records,
        collect(distinct db) as availability_records,
        collect(distinct owner) as owner_records,
        collect(distinct tag) as tag_records,
        collect(distinct badge) as badge_records,
        collect(distinct prog_descriptions) as prog_descriptions
        """)

        results = self._execute_cypher_query(statement=feature_query,
                                             param_dict={'feature_key': feature_key})

        if results is None:
            raise NotFoundException('Feature with key {} does not exist'.format(feature_key))

        feature_records = results.single()
        if feature_records is None:
            raise NotFoundException('Feature with key {} does not exist'.format(feature_key))

        watermarks = self._create_feature_watermarks(wmk_records=feature_records['wmk_records'])

        availability_records = [db['name'] for db in feature_records.get('availability_records')]

        description = None
        if feature_records.get('desc'):
            description = feature_records.get('desc')['description']

        programmatic_descriptions = self._create_programmatic_descriptions(feature_records['prog_descriptions'])

        owners = self._create_owners(feature_records['owner_records'])

        tags = []
        for record in feature_records.get('tag_records'):
            tag_result = Tag(tag_name=record['key'],
                             tag_type=record['tag_type'])
            tags.append(tag_result)

        feature_node = feature_records['feat']

        feature_group = feature_records['fg']

        return {
            'key': feature_node.get('key'),
            'name': feature_node.get('name'),
            'version': feature_node.get('version'),
            'feature_group': feature_group.get('name'),
            'data_type': feature_node.get('data_type'),
            'entity': feature_node.get('entity'),
            'description': description,
            'programmatic_descriptions': programmatic_descriptions,
            'last_updated_timestamp': feature_node.get('last_updated_timestamp'),
            'created_timestamp': feature_node.get('created_timestamp'),
            'watermarks': watermarks,
            'availability': availability_records,
            'tags': tags,
            'badges': self._make_badges(feature_records.get('badge_records')),
            'owners': owners,
            'status': feature_node.get('status')
        }

    def get_feature(self, *, feature_uri: str) -> Feature:
        """
        :param feature_uri: uniquely identifying key for a feature node
        :return: a Feature object
        """
        feature_metadata = self._exec_feature_query(feature_key=feature_uri)

        feature = Feature(
            key=feature_metadata['key'],
            name=feature_metadata['name'],
            version=feature_metadata['version'],
            status=feature_metadata['status'],
            feature_group=feature_metadata['feature_group'],
            entity=feature_metadata['entity'],
            data_type=feature_metadata['data_type'],
            availability=feature_metadata['availability'],
            description=feature_metadata['description'],
            owners=feature_metadata['owners'],
            badges=feature_metadata['badges'],
            tags=feature_metadata['tags'],
            programmatic_descriptions=feature_metadata['programmatic_descriptions'],
            last_updated_timestamp=feature_metadata['last_updated_timestamp'],
            created_timestamp=feature_metadata['created_timestamp'],
            watermarks=feature_metadata['watermarks'])
        return feature

    def get_resource_generation_code(self, *, uri: str, resource_type: ResourceType) -> GenerationCode:
        """
        Executes cypher query to get query nodes associated with resource
        """

        neo4j_query = textwrap.dedent("""\
        MATCH (feat:{resource_type} {{key: $resource_key}})
        OPTIONAL MATCH (q:Feature_Generation_Code)-[:GENERATION_CODE_OF]->(feat)
        RETURN q as query_records
        """.format(resource_type=resource_type.name))

        records = self._execute_cypher_query(statement=neo4j_query,
                                             param_dict={'resource_key': uri})
        if records is None:
            raise NotFoundException('Generation code for id {} does not exist'.format(id))

        query_result = records.single()['query_records']
        if query_result is None:
            raise NotFoundException('Generation code for id {} does not exist'.format(id))

        return GenerationCode(key=query_result['key'],
                              text=query_result['text'],
                              source=query_result['source'])<|MERGE_RESOLUTION|>--- conflicted
+++ resolved
@@ -120,11 +120,7 @@
 
         readers = self._exec_usage_query(table_uri)
 
-<<<<<<< HEAD
-        wmk_results, table_writer, timestamp_value, owners, stewards, tags, source, badges, prog_descs = \
-=======
         wmk_results, table_writer, timestamp_value, owners, stewards, tags, source, badges, prog_descs, resource_reports = \
->>>>>>> f06fdfac
             self._exec_table_query(table_uri)
 
         joins, filters = self._exec_table_query_query(table_uri)
@@ -319,14 +315,10 @@
             table_records.get('prog_descriptions', [])
         )
 
-<<<<<<< HEAD
-        return wmk_results, table_writer, timestamp_value, owner_record, steward_record, tags, src, badges, prog_descriptions
-=======
         resource_reports = self._extract_resource_reports_from_query(table_records.get('resource_reports', []))
 
         return wmk_results, table_writer, timestamp_value, owner_record, steward_record, tags, src, badges, prog_descriptions, \
             resource_reports
->>>>>>> f06fdfac
 
     @timer_with_counter
     def _exec_table_query_query(self, table_uri: str) -> Tuple:
