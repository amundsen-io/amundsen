# Copyright Contributors to the Amundsen project.
# SPDX-License-Identifier: Apache-2.0

import logging
import re
import textwrap
import time
from random import randint
from typing import (Any, Dict, Iterable, List, Optional, Tuple,  # noqa: F401
                    Union, no_type_check)

import neo4j
from amundsen_common.entity.resource_type import ResourceType, to_resource_type
from amundsen_common.models.api import health_check
from amundsen_common.models.dashboard import DashboardSummary
from amundsen_common.models.feature import Feature, FeatureWatermark
from amundsen_common.models.generation_code import GenerationCode
from amundsen_common.models.lineage import Lineage, LineageItem
from amundsen_common.models.popular_table import PopularTable
from amundsen_common.models.table import (Application, Badge, Column,
                                          ProgrammaticDescription, Reader,
                                          ResourceReport, Source, SqlJoin,
                                          SqlWhere, Stat, Table, TableSummary,
                                          Tag, TypeMetadata, User, Watermark)
from amundsen_common.models.user import User as UserEntity
from amundsen_common.models.user import UserSchema
from beaker.cache import CacheManager
from beaker.util import parse_cache_config_options
from flask import current_app, has_app_context
from neo4j import GraphDatabase, Record, Transaction  # noqa: F401
from neo4j.api import (SECURITY_TYPE_SECURE,
                       SECURITY_TYPE_SELF_SIGNED_CERTIFICATE, parse_neo4j_uri)
from neo4j.exceptions import ClientError

from metadata_service import config
from metadata_service.entity.dashboard_detail import \
    DashboardDetail as DashboardDetailEntity
from metadata_service.entity.dashboard_query import \
    DashboardQuery as DashboardQueryEntity
from metadata_service.entity.description import Description
from metadata_service.entity.tag_detail import TagDetail
from metadata_service.exception import NotFoundException
from metadata_service.proxy.base_proxy import BaseProxy
from metadata_service.proxy.statsd_utilities import timer_with_counter
from metadata_service.util import UserResourceRel

_CACHE = CacheManager(**parse_cache_config_options({'cache.type': 'memory'}))

# Expire cache every 11 hours + jitter
_GET_POPULAR_RESOURCES_CACHE_EXPIRY_SEC = 11 * 60 * 60 + randint(0, 3600)

CREATED_EPOCH_MS = 'publisher_created_epoch_ms'
LAST_UPDATED_EPOCH_MS = 'publisher_last_updated_epoch_ms'
PUBLISHED_TAG_PROPERTY_NAME = 'published_tag'

LOGGER = logging.getLogger(__name__)


def execute_statement(tx: Transaction, stmt: str, params: dict = None) -> List[Record]:
    """
    Executes statement against Neo4j. If execution fails, it rollsback and raises exception.
    """
    LOGGER.debug('Executing statement: %s with params %s', stmt, params)

    result = tx.run(stmt, parameters=params)
    return [record for record in result]


def get_single_record(records_list: List[Record]) -> Record:
    """
    Helper method to get single item from _execute_cypher_query return when only one item is expected.
    Emulates neo4j's Result.single() behavior.
    """
    records_list_length = len(records_list)
    if records_list_length > 1:
        LOGGER.warning(f'There are {records_list_length} records in this result but only 1 was expected')
    try:
        return records_list[0]
    except IndexError as e:
        return None


class Neo4jProxy(BaseProxy):
    """
    A proxy to Neo4j (Gateway to Neo4j)
    """

    def __init__(self, *,
                 host: str,
                 port: int = 7687,
                 user: str = 'neo4j',
                 password: str = '',
                 num_conns: int = 50,
                 max_connection_lifetime_sec: int = 100,
                 encrypted: bool = False,
                 validate_ssl: bool = False,
                 database_name: str = neo4j.DEFAULT_DATABASE,
                 **kwargs: dict) -> None:
        """
        There's currently no request timeout from client side where server
        side can be enforced via "dbms.transaction.timeout"
        :param endpoint: neo4j endpoint
        :param num_conns: number of connections
        :param max_connection_lifetime_sec: max lifetime the connection can have when it comes to reuse. In other
        words, connection lifetime longer than this value won't be reused and closed on garbage collection. This
        value needs to be smaller than surrounding network environment's timeout.
        :param database_name: the neo4j database to be queried if different from the default
        """
        endpoint = f'{host}:{port}'

        self._database_name = database_name

        driver_args = {
            'uri': endpoint,
            'max_connection_lifetime': max_connection_lifetime_sec,
            'auth': (user, password),
            'connection_timeout': 10,
            'max_connection_pool_size': num_conns,
        }

        # if URI scheme not secure set `trust`` and `encrypted` arguments for the driver
        # https://neo4j.com/docs/api/python-driver/current/api.html#uri
        _, security_type, _ = parse_neo4j_uri(uri=endpoint)
        if security_type not in [SECURITY_TYPE_SELF_SIGNED_CERTIFICATE, SECURITY_TYPE_SECURE]:
            trust = neo4j.TRUST_SYSTEM_CA_SIGNED_CERTIFICATES if validate_ssl else neo4j.TRUST_ALL_CERTIFICATES
            default_security_conf = {'trust': trust, 'encrypted': encrypted}
            driver_args.update(default_security_conf)

        self._driver = GraphDatabase.driver(**driver_args)

    def health(self) -> health_check.HealthCheck:
        """
        Runs one or more series of checks on the service. Can also
        optionally return additional metadata about each check (e.g.
        latency to database, cpu utilization, etc.).
        """
        checks = {}
        try:
            # dbms.cluster.overview() is only available for enterprise neo4j users
            cluster_overview = self._execute_cypher_query(statement='CALL dbms.cluster.overview()', param_dict={})
            checks = dict(cluster_overview[0])
            checks['overview_enabled'] = True
            status = health_check.OK
        except ClientError:
            checks = {'overview_enabled': False}
            status = health_check.OK  # Can connect to database but plugin is not available
        except Exception:
            status = health_check.FAIL
        final_checks = {f'{type(self).__name__}:connection': checks}
        return health_check.HealthCheck(status=status, checks=final_checks)

    @timer_with_counter
    def get_table(self, *, table_uri: str) -> Table:
        """
        :param table_uri: Table URI
        :return:  A Table object
        """
        cols, last_neo4j_record = self._exec_col_query(table_uri)

        readers = self._exec_usage_query(table_uri)
        owners = self._exec_owners_query(table_uri)

<<<<<<< HEAD
        wmk_results, table_writer, table_apps, timestamp_value, owners, tags, sources, \
=======
        wmk_results, table_writer, table_apps, timestamp_value, tags, source, \
>>>>>>> c130ab3e
            badges, prog_descs, resource_reports = self._exec_table_query(table_uri)

        joins, filters = self._exec_table_query_query(table_uri)

        LOGGER.info(f"sources={sources}")

        table = Table(database=last_neo4j_record['db']['name'],
                      cluster=last_neo4j_record['clstr']['name'],
                      schema=last_neo4j_record['schema']['name'],
                      name=last_neo4j_record['table']['name'],
                      tags=tags,
                      badges=badges,
                      description=self._safe_get(last_neo4j_record, 'tbl_dscrpt', 'description'),
                      columns=cols,
                      owners=owners,
                      table_readers=readers,
                      watermarks=wmk_results,
                      table_writer=table_writer,
                      table_apps=table_apps,
                      last_updated_timestamp=timestamp_value,
                      sources=sources,
                      is_view=self._safe_get(last_neo4j_record, 'table', 'is_view'),
                      programmatic_descriptions=prog_descs,
                      common_joins=joins,
                      common_filters=filters,
                      resource_reports=resource_reports
                      )

        return table

    def _get_col_query_statement(self) -> str:
        column_level_query = textwrap.dedent("""
            MATCH (db:Database)-[:CLUSTER]->(clstr:Cluster)-[:SCHEMA]->(schema:Schema)
            -[:TABLE]->(table:Table {key: $table_key})-[:COLUMN]->(col:Column)
            OPTIONAL MATCH (table)-[:DESCRIPTION]->(tbl_dscrpt:Description)
            OPTIONAL MATCH (col:Column)-[:DESCRIPTION]->(col_dscrpt:Description)
            OPTIONAL MATCH (col:Column)-[:STAT]->(stat:Stat)
            OPTIONAL MATCH (col:Column)-[:HAS_BADGE]->(badge:Badge)
            OPTIONAL MATCH (col:Column)-[:TYPE_METADATA]->(Type_Metadata)-[:SUBTYPE *0..]->(tm:Type_Metadata)
            OPTIONAL MATCH (tm:Type_Metadata)-[:DESCRIPTION]->(tm_dscrpt:Description)
            OPTIONAL MATCH (tm:Type_Metadata)-[:HAS_BADGE]->(tm_badge:Badge)
            WITH db, clstr, schema, table, tbl_dscrpt, col, col_dscrpt, collect(distinct stat) as col_stats,
            collect(distinct badge) as col_badges,
            {node: tm, description: tm_dscrpt, badges: collect(distinct tm_badge)} as tm_results
            RETURN db, clstr, schema, table, tbl_dscrpt, col, col_dscrpt, col_stats, col_badges,
            collect(distinct tm_results) as col_type_metadata
            ORDER BY col.sort_order;
        """)
        return column_level_query

    @timer_with_counter
    def _exec_col_query(self, table_uri: str) -> Tuple:
        # Return Value: (Columns, Last Processed Record)

        # column_level_query = textwrap.dedent("""
        # MATCH (db:Database)-[:CLUSTER]->(clstr:Cluster)-[:SCHEMA]->(schema:Schema)
        # -[:TABLE]->(table:Table {key: $table_key})-[:COLUMN]->(col:Column)
        # OPTIONAL MATCH (table)-[:DESCRIPTION]->(tbl_dscrpt:Description)
        # OPTIONAL MATCH (col:Column)-[:DESCRIPTION]->(col_dscrpt:Description)
        # OPTIONAL MATCH (col:Column)-[:STAT]->(stat:Stat)
        # OPTIONAL MATCH (col:Column)-[:HAS_BADGE]->(badge:Badge)
        # OPTIONAL MATCH (col:Column)-[:TYPE_METADATA]->(Type_Metadata)-[:SUBTYPE *0..]->(tm:Type_Metadata)
        # OPTIONAL MATCH (tm:Type_Metadata)-[:DESCRIPTION]->(tm_dscrpt:Description)
        # OPTIONAL MATCH (tm:Type_Metadata)-[:HAS_BADGE]->(tm_badge:Badge)
        # WITH db, clstr, schema, table, tbl_dscrpt, col, col_dscrpt, collect(distinct stat) as col_stats,
        # collect(distinct badge) as col_badges,
        # {node: tm, description: tm_dscrpt, badges: collect(distinct tm_badge)} as tm_results
        # RETURN db, clstr, schema, table, tbl_dscrpt, col, col_dscrpt, col_stats, col_badges,
        # collect(distinct tm_results) as col_type_metadata
        # ORDER BY col.sort_order;
        # """)
        column_level_query = self._get_col_query_statement()
        tbl_col_neo4j_records = self._execute_cypher_query(
            statement=column_level_query, param_dict={'table_key': table_uri})

        cols = []
        last_neo4j_record = None
        for tbl_col_neo4j_record in tbl_col_neo4j_records:
            # Getting last record from this for loop as Neo4j's result's random access is O(n) operation.
            col_stats = []
            for stat in tbl_col_neo4j_record['col_stats']:
                col_stat = Stat(
                    stat_type=stat['stat_type'],
                    stat_val=stat['stat_val'],
                    start_epoch=int(float(stat['start_epoch'])),
                    end_epoch=int(float(stat['end_epoch']))
                )
                col_stats.append(col_stat)

            column_badges = self._make_badges(tbl_col_neo4j_record['col_badges'])

            col_type_metadata = self._get_type_metadata(tbl_col_neo4j_record['col_type_metadata'])

            last_neo4j_record = tbl_col_neo4j_record
            col = Column(name=tbl_col_neo4j_record['col']['name'],
                         description=self._safe_get(tbl_col_neo4j_record, 'col_dscrpt', 'description'),
                         col_type=tbl_col_neo4j_record['col']['col_type'],
                         sort_order=int(tbl_col_neo4j_record['col']['sort_order']),
                         stats=col_stats,
                         badges=column_badges,
                         type_metadata=col_type_metadata)

            cols.append(col)

        if not cols:
            raise NotFoundException('Table URI( {table_uri} ) does not exist'.format(table_uri=table_uri))

        return sorted(cols, key=lambda item: item.sort_order), last_neo4j_record

    def _get_type_metadata(self, type_metadata_results: List) -> Optional[TypeMetadata]:
        """
        Generates a TypeMetadata object for a column. All columns will have at least
        one associated type metadata node if the ComplexTypeTransformer is configured
        to transform table metadata. Otherwise, there will be no type metadata found
        and this will return quickly.

        :param type_metadata_results: A list of type metadata values for a column
        :return: a TypeMetadata object
        """
        # If there are no Type_Metadata nodes, type_metadata_results will have
        # one object with an empty node value
        if len(type_metadata_results) > 0 and type_metadata_results[0]['node'] is not None:
            sorted_type_metadata = sorted(type_metadata_results, key=lambda x: x['node']['key'])
        else:
            return None

        type_metadata_nodes: Dict[str, TypeMetadata] = {}
        type_metadata_children: Dict[str, Dict] = {}
        for tm in sorted_type_metadata:
            tm_node = tm['node']
            description = self._safe_get(tm, 'description', 'description')
            sort_order = self._safe_get(tm_node, 'sort_order') or 0
            badges = self._safe_get(tm, 'badges')
            # kind refers to the general type of the TypeMetadata, such as "array" or "map",
            # while data_type refers to the entire type such as "array<int>" or "map<string, string>"
            type_metadata = TypeMetadata(kind=tm_node['kind'], name=tm_node['name'], key=tm_node['key'],
                                         description=description, data_type=tm_node['data_type'],
                                         sort_order=sort_order, badges=self._make_badges(badges) if badges else [])

            # type_metadata_nodes maps each type metadata path to its corresponding TypeMetadata object
            tm_key_regex = re.compile(
                r'(?P<db>\w+):\/\/(?P<cluster>\w+)\.(?P<schema>\w+)\/(?P<table>\w+)\/(?P<col>\w+)\/type\/(?P<tm_path>.*)'
            )
            tm_key_match = tm_key_regex.search(type_metadata.key)
            if tm_key_match is None:
                LOGGER.error(f'Could not retrieve the type metadata path from key {type_metadata.key}')
                continue
            tm_path = tm_key_match.group('tm_path')
            type_metadata_nodes[tm_path] = type_metadata

            # type_metadata_children is a nested dict where each type metadata node name
            # maps to a dict of its children's names
            split_key_list = tm_path.split('/')
            tm_name = split_key_list.pop()
            node_children = self._safe_get(type_metadata_children, *split_key_list)
            if node_children is not None:
                node_children[tm_name] = {}
            else:
                LOGGER.error(f'Could not construct the dict of children for type metadata key {type_metadata.key}')

        # Iterate over the temporary children dict to create the proper TypeMetadata structure
        result = self._build_type_metadata_structure('', type_metadata_children, type_metadata_nodes)
        return result[0] if len(result) > 0 else None

    def _build_type_metadata_structure(self, prev_path: str, tm_children: Dict, tm_nodes: Dict) -> List[TypeMetadata]:
        type_metadata = []
        for node_name, children in tm_children.items():
            curr_path = f'{prev_path}/{node_name}' if prev_path else node_name
            tm = tm_nodes.get(curr_path)
            if tm is None:
                LOGGER.error(f'Could not find expected type metadata object at type metadata path {curr_path}')
                continue
            if len(children) > 0:
                tm.children = self._build_type_metadata_structure(curr_path, children, tm_nodes)
            type_metadata.append(tm)

        if len(type_metadata) > 1:
            type_metadata.sort(key=lambda x: x.sort_order)

        return type_metadata

    def _get_usage_query_statement(self) -> str:
        usage_query = textwrap.dedent("""\
            MATCH (user:User)-[read:READ]->(table:Table {key: $table_key})
            RETURN user.email as email, read.read_count as read_count, table.name as table_name
            ORDER BY read.read_count DESC LIMIT 5;
        """)
        return usage_query

    @timer_with_counter
    def _exec_usage_query(self, table_uri: str) -> List[Reader]:
        # Return Value: List[Reader]

        # usage_query = textwrap.dedent("""\
        # MATCH (user:User)-[read:READ]->(table:Table {key: $table_key})
        # RETURN user.email as email, read.read_count as read_count, table.name as table_name
        # ORDER BY read.read_count DESC LIMIT 5;
        # """)

        usage_query = self._get_usage_query_statement()
        usage_neo4j_records = self._execute_cypher_query(statement=usage_query,
                                                         param_dict={'table_key': table_uri})
        readers = []  # type: List[Reader]
        for usage_neo4j_record in usage_neo4j_records:
            reader_data = self._get_user_details(user_id=usage_neo4j_record['email'])
            reader = Reader(user=self._build_user_from_record(record=reader_data),
                            read_count=usage_neo4j_record['read_count'])
            readers.append(reader)

        return readers

    def _get_table_query_statement(self) -> str:
        table_level_query = textwrap.dedent("""\
            MATCH (table:Table {key: $table_key})
            OPTIONAL MATCH (wmk:Watermark)-[:BELONG_TO_TABLE]->(table)
            OPTIONAL MATCH (app_producer:Application)-[:GENERATES]->(table)
            OPTIONAL MATCH (app_consumer:Application)-[:CONSUMES]->(table)
            OPTIONAL MATCH (table)-[:LAST_UPDATED_AT]->(t:Timestamp)
            OPTIONAL MATCH (owner:User)<-[:OWNER]-(table)
            OPTIONAL MATCH (table)-[:TAGGED_BY]->(tag:Tag{tag_type: $tag_normal_type})
            OPTIONAL MATCH (table)-[:HAS_BADGE]->(badge:Badge)
            OPTIONAL MATCH (table)-[:SOURCE]->(src:Source)
            OPTIONAL MATCH (table)-[:DESCRIPTION]->(prog_descriptions:Programmatic_Description)
            OPTIONAL MATCH (table)-[:HAS_REPORT]->(resource_reports:Report)
            RETURN collect(distinct wmk) as wmk_records,
            collect(distinct app_producer) as producing_apps,
            collect(distinct app_consumer) as consuming_apps,
            t.last_updated_timestamp as last_updated_timestamp,
            collect(distinct owner) as owner_records,
            collect(distinct tag) as tag_records,
            collect(distinct badge) as badge_records,
            collect(distinct src) as sources,
            collect(distinct prog_descriptions) as prog_descriptions,
            collect(distinct resource_reports) as resource_reports
        """)
        return table_level_query

    @timer_with_counter
    def _exec_owners_query(self, table_uri: str) -> List[User]:
        # Return Value: List[User]
        owners_query = textwrap.dedent("""
            MATCH (owner:User)<-[:OWNER]-(tbl:Table {key: $tbl_key})
            RETURN collect(distinct owner) as owner_records
        """)
        owners_neo4j_records = self._execute_cypher_query(statement=owners_query,
                                                          param_dict={'tbl_key': table_uri})

        owners_neo4j_records = get_single_record(owners_neo4j_records)

        owners = []  # type: List[User]
        for owner_neo4j_record in owners_neo4j_records.get('owner_records', []):
            owner_data = self._get_user_details(user_id=owner_neo4j_record['email'])
            owner = self._build_user_from_record(record=owner_data)
            owners.append(owner)

        return owners

    @timer_with_counter
    def _exec_table_query(self, table_uri: str) -> Tuple:
        """
        Queries one Cypher record with watermark list, Application,
        ,timestamp, and tag records.
        """

        # Return Value: (Watermark Results, Table Writer, Last Updated Timestamp, tag records)

<<<<<<< HEAD
        # table_level_query = textwrap.dedent("""\
        # MATCH (table:Table {key: $table_key})
        # OPTIONAL MATCH (wmk:Watermark)-[:BELONG_TO_TABLE]->(table)
        # OPTIONAL MATCH (app_producer:Application)-[:GENERATES]->(table)
        # OPTIONAL MATCH (app_consumer:Application)-[:CONSUMES]->(table)
        # OPTIONAL MATCH (table)-[:LAST_UPDATED_AT]->(t:Timestamp)
        # OPTIONAL MATCH (owner:User)<-[:OWNER]-(table)
        # OPTIONAL MATCH (table)-[:TAGGED_BY]->(tag:Tag{tag_type: $tag_normal_type})
        # OPTIONAL MATCH (table)-[:HAS_BADGE]->(badge:Badge)
        # OPTIONAL MATCH (table)-[:SOURCE]->(src:Source)
        # OPTIONAL MATCH (table)-[:DESCRIPTION]->(prog_descriptions:Programmatic_Description)
        # OPTIONAL MATCH (table)-[:HAS_REPORT]->(resource_reports:Report)
        # RETURN collect(distinct wmk) as wmk_records,
        # collect(distinct app_producer) as producing_apps,
        # collect(distinct app_consumer) as consuming_apps,
        # t.last_updated_timestamp as last_updated_timestamp,
        # collect(distinct owner) as owner_records,
        # collect(distinct tag) as tag_records,
        # collect(distinct badge) as badge_records,
        # src,
        # collect(distinct prog_descriptions) as prog_descriptions,
        # collect(distinct resource_reports) as resource_reports
        # """)

        table_level_query = self._get_table_query_statement()
=======
        table_level_query = textwrap.dedent("""\
        MATCH (tbl:Table {key: $tbl_key})
        OPTIONAL MATCH (wmk:Watermark)-[:BELONG_TO_TABLE]->(tbl)
        OPTIONAL MATCH (app_producer:Application)-[:GENERATES]->(tbl)
        OPTIONAL MATCH (app_consumer:Application)-[:CONSUMES]->(tbl)
        OPTIONAL MATCH (tbl)-[:LAST_UPDATED_AT]->(t:Timestamp)
        OPTIONAL MATCH (tbl)-[:TAGGED_BY]->(tag:Tag{tag_type: $tag_normal_type})
        OPTIONAL MATCH (tbl)-[:HAS_BADGE]->(badge:Badge)
        OPTIONAL MATCH (tbl)-[:SOURCE]->(src:Source)
        OPTIONAL MATCH (tbl)-[:DESCRIPTION]->(prog_descriptions:Programmatic_Description)
        OPTIONAL MATCH (tbl)-[:HAS_REPORT]->(resource_reports:Report)
        RETURN collect(distinct wmk) as wmk_records,
        collect(distinct app_producer) as producing_apps,
        collect(distinct app_consumer) as consuming_apps,
        t.last_updated_timestamp as last_updated_timestamp,
        collect(distinct tag) as tag_records,
        collect(distinct badge) as badge_records,
        src,
        collect(distinct prog_descriptions) as prog_descriptions,
        collect(distinct resource_reports) as resource_reports
        """)

>>>>>>> c130ab3e
        table_records = self._execute_cypher_query(statement=table_level_query,
                                                   param_dict={'table_key': table_uri,
                                                               'tag_normal_type': 'default'})

        table_records = get_single_record(table_records)

        wmk_results = []
        wmk_records = table_records['wmk_records']
        for record in wmk_records:
            if record['key'] is not None:
                watermark_type = record['key'].split('/')[-2]
                wmk_result = Watermark(watermark_type=watermark_type,
                                       partition_key=record['partition_key'],
                                       partition_value=record['partition_value'],
                                       create_time=record['create_time'])
                wmk_results.append(wmk_result)

        tags = []
        if table_records.get('tag_records'):
            tag_records = table_records['tag_records']
            for record in tag_records:
                tag_result = Tag(tag_name=record['key'],
                                 tag_type=record['tag_type'])
                tags.append(tag_result)

        # this is for any badges added with BadgeAPI instead of TagAPI
        badges = self._make_badges(table_records.get('badge_records'))

        table_writer, table_apps = self._create_apps(table_records['producing_apps'], table_records['consuming_apps'])

        timestamp_value = table_records['last_updated_timestamp']

<<<<<<< HEAD
        owner_record = []

        for owner in table_records.get('owner_records', []):
            owner_data = self._get_user_details(user_id=owner['email'])
            owner_record.append(self._build_user_from_record(record=owner_data))

        sources = []
        if table_records['sources']:
            for record in table_records['sources']:
                src = Source(source_type=record['source_type'],
                            source=record['source'])
                sources.append(src)
=======
        src = None

        if table_records['src']:
            src = Source(source_type=table_records['src']['source_type'],
                         source=table_records['src']['source'])
>>>>>>> c130ab3e

        prog_descriptions = self._extract_programmatic_descriptions_from_query(
            table_records.get('prog_descriptions', [])
        )

        resource_reports = self._extract_resource_reports_from_query(table_records.get('resource_reports', []))

<<<<<<< HEAD
        return wmk_results, table_writer, table_apps, timestamp_value, owner_record,\
            tags, sources, badges, prog_descriptions, resource_reports

    def _get_table_query_query_statement(self) -> str:
        table_query_level_query = textwrap.dedent("""
            MATCH (table:Table {key: $table_key})
            OPTIONAL MATCH (table)-[:COLUMN]->(col:Column)-[COLUMN_JOINS_WITH]->(j:Join)
            OPTIONAL MATCH (j)-[JOIN_OF_COLUMN]->(col2:Column)
            OPTIONAL MATCH (j)-[JOIN_OF_QUERY]->(jq:Query)-[:HAS_EXECUTION]->(exec:Execution)
            WITH table, j, col, col2,
                sum(coalesce(exec.execution_count, 0)) as join_exec_cnt
            ORDER BY join_exec_cnt desc
            LIMIT 5
            WITH table,
                COLLECT(DISTINCT {
                join: {
                    joined_on_table: {
                        database: case when j.left_table_key = $table_key
                                then j.right_database
                                else j.left_database
                                end,
                        cluster: case when j.left_table_key = $table_key
                                then j.right_cluster
                                else j.left_cluster
                                end,
                        schema: case when j.left_table_key = $table_key
                                then j.right_schema
                                else j.left_schema
                                end,
                        name: case when j.left_table_key = $table_key
                            then j.right_table
                            else j.left_table
                            end
                    },
                    joined_on_column: col2.name,
                    column: col.name,
                    join_type: j.join_type,
                    join_sql: j.join_sql
                },
                join_exec_cnt: join_exec_cnt
            }) as joins
            WITH table, joins
            OPTIONAL MATCH (table)-[:COLUMN]->(col:Column)-[USES_WHERE_CLAUSE]->(whr:Where)
            OPTIONAL MATCH (whr)-[WHERE_CLAUSE_OF]->(wq:Query)-[:HAS_EXECUTION]->(whrexec:Execution)
            WITH table, joins,
                whr, sum(coalesce(whrexec.execution_count, 0)) as where_exec_cnt
            ORDER BY where_exec_cnt desc
            LIMIT 5
            RETURN table, joins,
            COLLECT(DISTINCT {
                where_clause: whr.where_clause,
                where_exec_cnt: where_exec_cnt
            }) as filters
        """)
        return table_query_level_query
=======
        return wmk_results, table_writer, table_apps, timestamp_value,\
            tags, src, badges, prog_descriptions, resource_reports
>>>>>>> c130ab3e

    @timer_with_counter
    def _exec_table_query_query(self, table_uri: str) -> Tuple:
        """
        Queries one Cypher record with results that contain information about queries
        and entities (e.g. joins, where clauses, etc.) associated to queries that are executed
        on the table.
        """

<<<<<<< HEAD
        # Return Value: (Watermark Results, Table Writer, Last Updated Timestamp, owner records, tag records)
        # table_query_level_query = textwrap.dedent("""
        # MATCH (table:Table {key: $table_key})
        # OPTIONAL MATCH (table)-[:COLUMN]->(col:Column)-[COLUMN_JOINS_WITH]->(j:Join)
        # OPTIONAL MATCH (j)-[JOIN_OF_COLUMN]->(col2:Column)
        # OPTIONAL MATCH (j)-[JOIN_OF_QUERY]->(jq:Query)-[:HAS_EXECUTION]->(exec:Execution)
        # WITH table, j, col, col2,
        #     sum(coalesce(exec.execution_count, 0)) as join_exec_cnt
        # ORDER BY join_exec_cnt desc
        # LIMIT 5
        # WITH table,
        #     COLLECT(DISTINCT {
        #     join: {
        #         joined_on_table: {
        #             database: case when j.left_table_key = $table_key
        #                       then j.right_database
        #                       else j.left_database
        #                       end,
        #             cluster: case when j.left_table_key = $table_key
        #                      then j.right_cluster
        #                      else j.left_cluster
        #                      end,
        #             schema: case when j.left_table_key = $table_key
        #                     then j.right_schema
        #                     else j.left_schema
        #                     end,
        #             name: case when j.left_table_key = $table_key
        #                   then j.right_table
        #                   else j.left_table
        #                   end
        #         },
        #         joined_on_column: col2.name,
        #         column: col.name,
        #         join_type: j.join_type,
        #         join_sql: j.join_sql
        #     },
        #     join_exec_cnt: join_exec_cnt
        # }) as joins
        # WITH table, joins
        # OPTIONAL MATCH (table)-[:COLUMN]->(col:Column)-[USES_WHERE_CLAUSE]->(whr:Where)
        # OPTIONAL MATCH (whr)-[WHERE_CLAUSE_OF]->(wq:Query)-[:HAS_EXECUTION]->(whrexec:Execution)
        # WITH table, joins,
        #     whr, sum(coalesce(whrexec.execution_count, 0)) as where_exec_cnt
        # ORDER BY where_exec_cnt desc
        # LIMIT 5
        # RETURN table, joins,
        #   COLLECT(DISTINCT {
        #     where_clause: whr.where_clause,
        #     where_exec_cnt: where_exec_cnt
        #   }) as filters
        # """)

        table_query_level_query = self._get_table_query_query_statement()
        query_records = self._execute_cypher_query(statement=table_query_level_query, param_dict={'table_key': table_uri})
=======
        # Return Value: (Watermark Results, Table Writer, Last Updated Timestamp, tag records)
        table_query_level_query = textwrap.dedent("""
        MATCH (tbl:Table {key: $tbl_key})
        OPTIONAL MATCH (tbl)-[:COLUMN]->(col:Column)-[COLUMN_JOINS_WITH]->(j:Join)
        OPTIONAL MATCH (j)-[JOIN_OF_COLUMN]->(col2:Column)
        OPTIONAL MATCH (j)-[JOIN_OF_QUERY]->(jq:Query)-[:HAS_EXECUTION]->(exec:Execution)
        WITH tbl, j, col, col2,
            sum(coalesce(exec.execution_count, 0)) as join_exec_cnt
        ORDER BY join_exec_cnt desc
        LIMIT 5
        WITH tbl,
            COLLECT(DISTINCT {
            join: {
                joined_on_table: {
                    database: case when j.left_table_key = $tbl_key
                              then j.right_database
                              else j.left_database
                              end,
                    cluster: case when j.left_table_key = $tbl_key
                             then j.right_cluster
                             else j.left_cluster
                             end,
                    schema: case when j.left_table_key = $tbl_key
                            then j.right_schema
                            else j.left_schema
                            end,
                    name: case when j.left_table_key = $tbl_key
                          then j.right_table
                          else j.left_table
                          end
                },
                joined_on_column: col2.name,
                column: col.name,
                join_type: j.join_type,
                join_sql: j.join_sql
            },
            join_exec_cnt: join_exec_cnt
        }) as joins
        WITH tbl, joins
        OPTIONAL MATCH (tbl)-[:COLUMN]->(col:Column)-[USES_WHERE_CLAUSE]->(whr:Where)
        OPTIONAL MATCH (whr)-[WHERE_CLAUSE_OF]->(wq:Query)-[:HAS_EXECUTION]->(whrexec:Execution)
        WITH tbl, joins,
            whr, sum(coalesce(whrexec.execution_count, 0)) as where_exec_cnt
        ORDER BY where_exec_cnt desc
        LIMIT 5
        RETURN tbl, joins,
          COLLECT(DISTINCT {
            where_clause: whr.where_clause,
            where_exec_cnt: where_exec_cnt
          }) as filters
        """)

        query_records = self._execute_cypher_query(statement=table_query_level_query, param_dict={'tbl_key': table_uri})
>>>>>>> c130ab3e

        table_query_records = get_single_record(query_records)

        joins = self._extract_joins_from_query(table_query_records.get('joins', [{}]))
        filters = self._extract_filters_from_query(table_query_records.get('filters', [{}]))

        return joins, filters

    def _extract_programmatic_descriptions_from_query(self, raw_prog_descriptions: dict) -> list:
        prog_descriptions = []
        for prog_description in raw_prog_descriptions:
            source = prog_description['description_source']
            if source is None:
                LOGGER.error("A programmatic description with no source was found... skipping.")
            else:
                prog_descriptions.append(ProgrammaticDescription(source=source, text=prog_description['description']))
        prog_descriptions.sort(key=lambda x: x.source)
        return prog_descriptions

    def _extract_resource_reports_from_query(self, raw_resource_reports: dict) -> list:
        resource_reports = []
        for resource_report in raw_resource_reports:
            name = resource_report.get('name')
            if name is None:
                LOGGER.error("A report with no name found... skipping.")
            else:
                resource_reports.append(ResourceReport(name=name, url=resource_report['url']))

        parsed_reports = current_app.config['RESOURCE_REPORT_CLIENT'](resource_reports) \
            if current_app.config['RESOURCE_REPORT_CLIENT'] else resource_reports

        parsed_reports.sort(key=lambda x: x.name)

        return parsed_reports

    def _extract_joins_from_query(self, joins: List[Dict]) -> List[Dict]:
        valid_joins = []
        for join in joins:
            join_data = join['join']
            if all(join_data.values()):
                new_sql_join = SqlJoin(join_sql=join_data['join_sql'],
                                       join_type=join_data['join_type'],
                                       joined_on_column=join_data['joined_on_column'],
                                       joined_on_table=TableSummary(**join_data['joined_on_table']),
                                       column=join_data['column'])
                valid_joins.append(new_sql_join)
        return valid_joins

    def _extract_filters_from_query(self, filters: List[Dict]) -> List[Dict]:
        return_filters = []
        for filt in filters:
            filter_where = filt.get('where_clause')
            if filter_where:
                return_filters.append(SqlWhere(where_clause=filter_where))
        return return_filters

    @no_type_check
    def _safe_get(self, dct, *keys):
        """
        Helper method for getting value from nested dict. This also works either key does not exist or value is None.
        :param dct:
        :param keys:
        :return:
        """
        for key in keys:
            dct = dct.get(key)
            if dct is None:
                return None
        return dct

    @timer_with_counter
    def _execute_cypher_query(self, *,
                              statement: str,
                              param_dict: Dict[str, Any]) -> List[Record]:
        """
        Execute Cypher queries using managed read transactions
        """
        if LOGGER.isEnabledFor(logging.DEBUG):
            LOGGER.debug('Executing Cypher query: {statement} with params {params}: '.format(statement=statement,
                                                                                             params=param_dict))
        start = time.time()
        try:
            with self._driver.session(database=self._database_name) as session:
                return session.read_transaction(execute_statement, statement, param_dict)

        finally:
            # TODO: Add support on statsd
            if LOGGER.isEnabledFor(logging.DEBUG):
                LOGGER.debug('Cypher query execution elapsed for {} seconds'.format(time.time() - start))

    # noinspection PyMethodMayBeStatic
    def _make_badges(self, badges: Iterable) -> List[Badge]:
        """
        Generates a list of Badges objects

        :param badges: A list of badges of a table, column, or type_metadata
        :return: a list of Badge objects
        """
        _badges = []
        for badge in badges:
            _badges.append(Badge(badge_name=badge["key"], category=badge["category"]))
        return _badges

    def _get_description_query_statement(self, resource_type: ResourceType) -> str:
        description_query = textwrap.dedent("""
            MATCH ({node_name}:{node_label} {{key: $key}})-[:DESCRIPTION]->(d:Description)
            RETURN d.description AS description;
        """.format(node_name=resource_type.name.lower(), node_label=resource_type.name))
        return description_query

    @timer_with_counter
    def get_resource_description(self, *,
                                 resource_type: ResourceType,
                                 uri: str) -> Description:
        """
        Get the resource description based on the uri. Any exception will propagate back to api server.

        :param resource_type:
        :param id:
        :return:
        """

        # description_query = textwrap.dedent("""
        # MATCH (n:{node_label} {{key: $key}})-[:DESCRIPTION]->(d:Description)
        # RETURN d.description AS description;
        # """.format(node_label=resource_type.name))

        description_query = self._get_description_query_statement(resource_type=resource_type)

        result = self._execute_cypher_query(statement=description_query,
                                            param_dict={'key': uri})

        result = get_single_record(result)
        return Description(description=result['description'] if result else None)

    @timer_with_counter
    def get_table_description(self, *,
                              table_uri: str) -> Union[str, None]:
        """
        Get the table description based on table uri. Any exception will propagate back to api server.

        :param table_uri:
        :return:
        """

        return self.get_resource_description(resource_type=ResourceType.Table, uri=table_uri).description

    @timer_with_counter
    def get_type_metadata_description(self, *,
                                      type_metadata_key: str) -> Union[str, None]:
        """
        Get the type_metadata description based on its key. Any exception will propagate back to api server.

        :param type_metadata_key:
        :return:
        """

        return self.get_resource_description(resource_type=ResourceType.Type_Metadata,
                                             uri=type_metadata_key).description

    @timer_with_counter
    def put_resource_description(self, *,
                                 resource_type: ResourceType,
                                 uri: str,
                                 description: str) -> None:
        """
        Update resource description with one from user
        :param uri: Resource uri (key in Neo4j)
        :param description: new value for resource description
        """
        # start neo4j transaction
        desc_key = uri + '/_description'

        upsert_desc_query = textwrap.dedent("""
        MERGE (u:Description {key: $desc_key})
        on CREATE SET u={description: $description, key: $desc_key}
        on MATCH SET u={description: $description, key: $desc_key}
        """)

        upsert_desc_tab_relation_query = textwrap.dedent("""
        MATCH (n1:Description {{key: $desc_key}}), (n2:{node_label} {{key: $key}})
        MERGE (n2)-[r2:DESCRIPTION]->(n1)
        RETURN n1.key, n2.key
        """.format(node_label=resource_type.name))

        start = time.time()

        try:
            tx = self._driver.session(database=self._database_name).begin_transaction()

            tx.run(upsert_desc_query, {'description': description,
                                       'desc_key': desc_key})

            result = tx.run(upsert_desc_tab_relation_query, {'desc_key': desc_key,
                                                             'key': uri})

            if not result.single():
                raise NotFoundException(f'Failed to update the description as resource {uri} does not exist')

            # end neo4j transaction
            tx.commit()

        except Exception as e:
            LOGGER.exception('Failed to execute update process')
            if not tx.closed():
                tx.rollback()

            # propagate exception back to api
            raise e

        finally:
            if LOGGER.isEnabledFor(logging.DEBUG):
                LOGGER.debug('Update process elapsed for {} seconds'.format(time.time() - start))

    @timer_with_counter
    def put_table_description(self, *,
                              table_uri: str,
                              description: str) -> None:
        """
        Update table description with one from user
        :param table_uri: Table uri (key in Neo4j)
        :param description: new value for table description
        """

        self.put_resource_description(resource_type=ResourceType.Table,
                                      uri=table_uri,
                                      description=description)

    @timer_with_counter
    def put_type_metadata_description(self, *,
                                      type_metadata_key: str,
                                      description: str) -> None:
        """
        Update type_metadata description with one from user
        :param type_metadata_key:
        :param description:
        """

        self.put_resource_description(resource_type=ResourceType.Type_Metadata,
                                      uri=type_metadata_key,
                                      description=description)

    def _get_column_description_query_statement(self) -> str:
        column_description_query = textwrap.dedent("""
            MATCH (table:Table {key: $table_key})-[:COLUMN]->(c:Column {name: $column_name})-[:DESCRIPTION]->(d:Description)
            RETURN d.description AS description;
        """)
        return column_description_query

    @timer_with_counter
    def get_column_description(self, *,
                               table_uri: str,
                               column_name: str) -> Union[str, None]:
        """
        Get the column description based on table uri. Any exception will propagate back to api server.

        :param table_uri:
        :param column_name:
        :return:
        """
        # column_description_query = textwrap.dedent("""
        # MATCH (table:Table {key: $table_key})-[:COLUMN]->(c:Column {name: $column_name})-[:DESCRIPTION]->(d:Description)
        # RETURN d.description AS description;
        # """)

        column_description_query = self._get_column_description_query_statement()
        result = self._execute_cypher_query(statement=column_description_query,
                                            param_dict={'table_key': table_uri, 'column_name': column_name})

        column_descrpt = get_single_record(result)

        column_description = column_descrpt['description'] if column_descrpt else None

        return column_description

    @timer_with_counter
    def put_column_description(self, *,
                               table_uri: str,
                               column_name: str,
                               description: str) -> None:
        """
        Update column description with input from user
        :param table_uri:
        :param column_name:
        :param description:
        :return:
        """

        column_uri = table_uri + '/' + column_name  # type: str
        desc_key = column_uri + '/_description'

        upsert_desc_query = textwrap.dedent("""
            MERGE (u:Description {key: $desc_key})
            on CREATE SET u={description: $description, key: $desc_key}
            on MATCH SET u={description: $description, key: $desc_key}
            """)

        upsert_desc_col_relation_query = textwrap.dedent("""
            MATCH (n1:Description {key: $desc_key}), (n2:Column {key: $column_key})
            MERGE (n2)-[r2:DESCRIPTION]->(n1)
            RETURN n1.key, n2.key
            """)

        start = time.time()

        try:
            tx = self._driver.session(database=self._database_name).begin_transaction()

            tx.run(upsert_desc_query, {'description': description,
                                       'desc_key': desc_key})

            result = tx.run(upsert_desc_col_relation_query, {'desc_key': desc_key,
                                                             'column_key': column_uri})

            if not result.single():
                raise NotFoundException(f'Failed to update the table {table_uri} column '
                                        f'{column_uri} description as either table or column does not exist')

            # end neo4j transaction
            tx.commit()

        except Exception as e:

            LOGGER.exception('Failed to execute update process')

            if not tx.closed():
                tx.rollback()

            # propagate error to api
            raise e

        finally:
            if LOGGER.isEnabledFor(logging.DEBUG):
                LOGGER.debug('Update process elapsed for {} seconds'.format(time.time() - start))

    @timer_with_counter
    def add_owner(self, *,
                  table_uri: str,
                  owner: str) -> None:
        """
        Update table owner informations.
        1. Do a create if not exists query of the owner(user) node.
        2. Do a upsert of the owner/owned_by relation.
        :param table_uri:
        :param owner:
        :return:
        """

        self.add_resource_owner(uri=table_uri,
                                resource_type=ResourceType.Table,
                                owner=owner)

    @timer_with_counter
    def add_resource_owner(self, *,
                           uri: str,
                           resource_type: ResourceType,
                           owner: str) -> None:
        """
        Update table owner informations.
        1. Do a create if not exists query of the owner(user) node.
        2. Do a upsert of the owner/owned_by relation.

        :param table_uri:
        :param owner:
        :return:
        """
        create_owner_query = textwrap.dedent("""
        MERGE (u:User {key: $user_email})
        on CREATE SET u={email: $user_email, key: $user_email}
        """)

        upsert_owner_relation_query = textwrap.dedent("""
        MATCH (n1:User {{key: $user_email}}), (n2:{resource_type} {{key: $res_key}})
        MERGE (n1)-[r1:OWNER_OF]->(n2)-[r2:OWNER]->(n1)
        RETURN n1.key, n2.key
        """.format(resource_type=resource_type.name))

        try:
            tx = self._driver.session(database=self._database_name).begin_transaction()
            # upsert the node
            tx.run(create_owner_query, {'user_email': owner})
            result = tx.run(upsert_owner_relation_query, {'user_email': owner,
                                                          'res_key': uri})

            if not result.single():
                raise RuntimeError('Failed to create relation between '
                                   'owner {owner} and resource {uri}'.format(owner=owner,
                                                                             uri=uri))
            tx.commit()
        except Exception as e:
            if not tx.closed():
                tx.rollback()
            # propagate the exception back to api
            raise e

    @timer_with_counter
    def delete_owner(self, *,
                     table_uri: str,
                     owner: str) -> None:
        """
        Delete the owner / owned_by relationship.
        :param table_uri:
        :param owner:
        :return:
        """
        self.delete_resource_owner(uri=table_uri,
                                   resource_type=ResourceType.Table,
                                   owner=owner)

    @timer_with_counter
    def delete_resource_owner(self, *,
                              uri: str,
                              resource_type: ResourceType,
                              owner: str) -> None:
        """
        Delete the owner / owned_by relationship.
        :param table_uri:
        :param owner:
        :return:
        """
        delete_query = textwrap.dedent("""
        MATCH (n1:User{{key: $user_email}}), (n2:{resource_type} {{key: $res_key}})
        OPTIONAL MATCH (n1)-[r1:OWNER_OF]->(n2)
        OPTIONAL MATCH (n2)-[r2:OWNER]->(n1)
        DELETE r1,r2
        """.format(resource_type=resource_type.name))
        try:
            tx = self._driver.session(database=self._database_name).begin_transaction()
            tx.run(delete_query, {'user_email': owner,
                                  'res_key': uri})
        except Exception as e:
            # propagate the exception back to api
            if not tx.closed():
                tx.rollback()
            raise e
        finally:
            tx.commit()

    @timer_with_counter
    def add_badge(self, *,
                  id: str,
                  badge_name: str,
                  category: str = '',
                  resource_type: ResourceType) -> None:

        LOGGER.info('New badge {} for id {} with category {} '
                    'and resource type {}'.format(badge_name, id, category, resource_type.name))

        validation_query = \
            'MATCH (n:{resource_type} {{key: $key}}) return n'.format(resource_type=resource_type.name)

        upsert_badge_query = textwrap.dedent("""
        MERGE (u:Badge {key: $badge_name})
        on CREATE SET u={key: $badge_name, category: $category}
        on MATCH SET u={key: $badge_name, category: $category}
        """)

        upsert_badge_relation_query = textwrap.dedent("""
        MATCH(n1:Badge {{key: $badge_name, category: $category}}),
        (n2:{resource_type} {{key: $key}})
        MERGE (n1)-[r1:BADGE_FOR]->(n2)-[r2:HAS_BADGE]->(n1)
        RETURN n1.key, n2.key
        """.format(resource_type=resource_type.name))

        try:
            tx = self._driver.session(database=self._database_name).begin_transaction()
            tbl_result = tx.run(validation_query, {'key': id})
            if not tbl_result.single():
                raise NotFoundException('id {} does not exist'.format(id))

            tx.run(upsert_badge_query, {'badge_name': badge_name,
                                        'category': category})

            result = tx.run(upsert_badge_relation_query, {'badge_name': badge_name,
                                                          'key': id,
                                                          'category': category})

            if not result.single():
                raise RuntimeError('failed to create relation between '
                                   'badge {badge} and resource {resource} of resource type '
                                   '{resource_type} MORE {q}'.format(badge=badge_name,
                                                                     resource=id,
                                                                     resource_type=resource_type,
                                                                     q=upsert_badge_relation_query))
            tx.commit()
        except Exception as e:
            LOGGER.error(e)
            if not tx.closed():
                tx.rollback()
            raise e

    @timer_with_counter
    def delete_badge(self, id: str,
                     badge_name: str,
                     category: str,
                     resource_type: ResourceType) -> None:

        # TODO for some reason when deleting it will say it was successful
        # even when the badge never existed to begin with
        LOGGER.info('Delete badge {} for id {} with category {}'.format(badge_name, id, category))

        # only deletes relationshop between badge and resource
        delete_query = textwrap.dedent("""
        MATCH (b:Badge {{key:$badge_name, category:$category}})-
        [r1:BADGE_FOR]->(n:{resource_type} {{key: $key}})-[r2:HAS_BADGE]->(b) DELETE r1,r2
        """.format(resource_type=resource_type.name))

        try:
            tx = self._driver.session(database=self._database_name).begin_transaction()
            tx.run(delete_query, {'badge_name': badge_name,
                                  'key': id,
                                  'category': category})
            tx.commit()
        except Exception as e:
            # propagate the exception back to api
            if not tx.closed():
                tx.rollback()
            raise e

    def _get_badge_query_statement(self) -> str:
        query = textwrap.dedent("""
            MATCH (badge:Badge) RETURN badge
        """)
        return query

    @timer_with_counter
    def get_badges(self) -> List:
        LOGGER.info('Get all badges')
        # query = textwrap.dedent("""
        # MATCH (badge:Badge) RETURN badge
        # """)
        query = self._get_badge_query_statement()
        records = self._execute_cypher_query(statement=query,
                                             param_dict={})
        results = []
        for record in records:
            results.append(Badge(badge_name=record['badge']['key'],
                                 category=record['badge']['category']))

        return results

    @timer_with_counter
    def add_tag(self, *,
                id: str,
                tag: str,
                tag_type: str = 'default',
                resource_type: ResourceType = ResourceType.Table) -> None:
        """
        Add new tag
        1. Create the node with type Tag if the node doesn't exist.
        2. Create the relation between tag and table if the relation doesn't exist.

        :param id:
        :param tag:
        :param tag_type:
        :param resource_type:
        :return: None
        """
        LOGGER.info('New tag {} for id {} with type {} and resource type {}'.format(tag, id, tag_type,
                                                                                    resource_type.name))

        validation_query = \
            'MATCH (n:{resource_type} {{key: $key}}) return n'.format(resource_type=resource_type.name)

        upsert_tag_query = textwrap.dedent("""
        MERGE (u:Tag {key: $tag})
        on CREATE SET u={tag_type: $tag_type, key: $tag}
        on MATCH SET u={tag_type: $tag_type, key: $tag}
        """)

        upsert_tag_relation_query = textwrap.dedent("""
        MATCH (n1:Tag {{key: $tag, tag_type: $tag_type}}), (n2:{resource_type} {{key: $key}})
        MERGE (n1)-[r1:TAG]->(n2)-[r2:TAGGED_BY]->(n1)
        RETURN n1.key, n2.key
        """.format(resource_type=resource_type.name))

        try:
            tx = self._driver.session(database=self._database_name).begin_transaction()
            tbl_result = tx.run(validation_query, {'key': id})
            if not tbl_result.single():
                raise NotFoundException('id {} does not exist'.format(id))

            # upsert the node
            tx.run(upsert_tag_query, {'tag': tag,
                                      'tag_type': tag_type})
            result = tx.run(upsert_tag_relation_query, {'tag': tag,
                                                        'key': id,
                                                        'tag_type': tag_type})
            if not result.single():
                raise RuntimeError('Failed to create relation between '
                                   'tag {tag} and resource {resource} of resource type: {resource_type}'
                                   .format(tag=tag,
                                           resource=id,
                                           resource_type=resource_type.name))
            tx.commit()
        except Exception as e:
            if not tx.closed():
                tx.rollback()
            # propagate the exception back to api
            raise e

    @timer_with_counter
    def delete_tag(self, *,
                   id: str,
                   tag: str,
                   tag_type: str = 'default',
                   resource_type: ResourceType = ResourceType.Table) -> None:
        """
        Deletes tag
        1. Delete the relation between resource and the tag
        2. todo(Tao): need to think about whether we should delete the tag if it is an orphan tag.

        :param id:
        :param tag:
        :param tag_type: {default-> normal tag, badge->non writable tag from UI}
        :param resource_type:
        :return:
        """

        LOGGER.info('Delete tag {} for id {} with type {} and resource type: {}'.format(tag, id,
                                                                                        tag_type, resource_type.name))
        delete_query = textwrap.dedent("""
        MATCH (n1:Tag{{key: $tag, tag_type: $tag_type}})-
        [r1:TAG]->(n2:{resource_type} {{key: $key}})-[r2:TAGGED_BY]->(n1) DELETE r1,r2
        """.format(resource_type=resource_type.name))

        try:
            tx = self._driver.session(database=self._database_name).begin_transaction()
            tx.run(delete_query, {'tag': tag,
                                  'key': id,
                                  'tag_type': tag_type})
            tx.commit()
        except Exception as e:
            # propagate the exception back to api
            if not tx.closed():
                tx.rollback()
            raise e

    def _get_tags_query_statement(self, optional_resource: bool = True) -> str:
        query = textwrap.dedent(f"""
            MATCH (t:Tag{{tag_type: 'default'}})
            {'OPTIONAL' if optional_resource is True else '' } MATCH (resource)-[:TAGGED_BY]->(t)
            WITH t as tag_name, count(distinct resource.key) as tag_count
            WHERE tag_count > 0
            RETURN tag_name, tag_count
        """)
        return query

    @timer_with_counter
    def get_tags(self) -> List:
        """
        Get all existing tags from neo4j

        :return:
        """
        LOGGER.info('Get all the tags')
        # todo: Currently all the tags are default type, we could open it up if we want to include badge
        # query = textwrap.dedent("""
        # MATCH (t:Tag{tag_type: 'default'})
        # OPTIONAL MATCH (resource)-[:TAGGED_BY]->(t)
        # WITH t as tag_name, count(distinct resource.key) as tag_count
        # WHERE tag_count > 0
        # RETURN tag_name, tag_count
        # """)
        query = self._get_tags_query_statement()
        records = self._execute_cypher_query(statement=query,
                                             param_dict={})
        results = []
        for record in records:
            results.append(TagDetail(tag_name=record['tag_name']['key'],
                                     tag_count=record['tag_count']))
        return results

    def _get_latest_updated_ts_query_statement(self) -> str:
        query = textwrap.dedent("""
            MATCH (n:Updatedtimestamp{key: 'amundsen_updated_timestamp'}) RETURN n as ts
        """)
        return query

    @timer_with_counter
    def get_latest_updated_ts(self) -> Optional[int]:
        """
        API method to fetch last updated / index timestamp for neo4j, es

        :return:
        """
        # query = textwrap.dedent("""
        # MATCH (n:Updatedtimestamp{key: 'amundsen_updated_timestamp'}) RETURN n as ts
        # """)
        query = self._get_latest_updated_ts_query_statement()
        record = self._execute_cypher_query(statement=query,
                                            param_dict={})
        # None means we don't have record for neo4j, es last updated / index ts
        record = get_single_record(record)
        if record:
            return record.get('ts', {}).get('latest_timestamp', 0)
        else:
            return None

    def _get_statistics_query_statement(self) -> str:
        query = textwrap.dedent("""
            MATCH (table:Table) with count(table) as number_of_tables
            MATCH p=(item_node)-[r:DESCRIPTION]->(description_node)
            WHERE size(description_node.description)>2 and exists(item_node.is_view)
            with count(item_node) as number_of_documented_tables, number_of_tables
            MATCH p=(item_node)-[r:DESCRIPTION]->(description_node)
            WHERE  size(description_node.description)>2 and exists(item_node.sort_order)
            with count(item_node) as number_of_documented_cols, number_of_documented_tables, number_of_tables
            MATCH p=(table)-[r:OWNER]->(user_node) with count(distinct table) as number_of_tables_with_owners,
            count(distinct user_node) as number_of_owners, number_of_documented_cols,
            number_of_documented_tables, number_of_tables
            MATCH (item_node)-[:DESCRIPTION]->(description_node)
            WHERE  size(description_node.description)>2 and exists(item_node.is_view)
            MATCH  (item_node)-[:OWNER]->(user_node)
            with count(item_node) as number_of_documented_and_owned_tables,
            number_of_tables_with_owners, number_of_owners, number_of_documented_cols,
            number_of_documented_tables, number_of_tables
            Return number_of_tables, number_of_documented_tables, number_of_documented_cols,
            number_of_owners, number_of_tables_with_owners, number_of_documented_and_owned_tables
        """)
        return query

    @timer_with_counter
    def get_statistics(self) -> Dict[str, Any]:
        """
        API method to fetch statistics metrics for neo4j
        :return: dictionary of statistics
        """
        # query = textwrap.dedent("""
        # MATCH (table_node:Table) with count(table_node) as number_of_tables
        # MATCH p=(item_node)-[r:DESCRIPTION]->(description_node)
        # WHERE size(description_node.description)>2 and exists(item_node.is_view)
        # with count(item_node) as number_of_documented_tables, number_of_tables
        # MATCH p=(item_node)-[r:DESCRIPTION]->(description_node)
        # WHERE  size(description_node.description)>2 and exists(item_node.sort_order)
        # with count(item_node) as number_of_documented_cols, number_of_documented_tables, number_of_tables
        # MATCH p=(table_node)-[r:OWNER]->(user_node) with count(distinct table_node) as number_of_tables_with_owners,
        # count(distinct user_node) as number_of_owners, number_of_documented_cols,
        # number_of_documented_tables, number_of_tables
        # MATCH (item_node)-[:DESCRIPTION]->(description_node)
        # WHERE  size(description_node.description)>2 and exists(item_node.is_view)
        # MATCH  (item_node)-[:OWNER]->(user_node)
        # with count(item_node) as number_of_documented_and_owned_tables,
        # number_of_tables_with_owners, number_of_owners, number_of_documented_cols,
        # number_of_documented_tables, number_of_tables
        # Return number_of_tables, number_of_documented_tables, number_of_documented_cols,
        # number_of_owners, number_of_tables_with_owners, number_of_documented_and_owned_tables
        # """)
        query = self._get_statistics_query_statement()
        LOGGER.info('Getting Neo4j Statistics')
        records = self._execute_cypher_query(statement=query,
                                             param_dict={})
        for record in records:
            neo4j_statistics = {'number_of_tables': record['number_of_tables'],
                                'number_of_documented_tables': record['number_of_documented_tables'],
                                'number_of_documented_cols': record['number_of_documented_cols'],
                                'number_of_owners': record['number_of_owners'],
                                'number_of_tables_with_owners': record['number_of_tables_with_owners'],
                                'number_of_documented_and_owned_tables': record['number_of_documented_and_owned_tables']
                                }
            return neo4j_statistics
        return {}

    def _get_global_popular_resources_uris_query_statement(self, resource_type: ResourceType = ResourceType.Table) -> str:
        query = textwrap.dedent("""
            MATCH ({node_name}:{node_label})-[r:READ_BY]->(u:User)
            WITH {node_name}.key as resource_key, count(distinct u) as readers, sum(r.read_count) as total_reads
            WHERE readers >= $num_readers
            RETURN resource_key, readers, total_reads, (readers * log(total_reads)) as score
            ORDER BY score DESC LIMIT $num_entries;
        """).format(node_name=resource_type.name.lower(), node_label=resource_type.name)
        # format(resource_type=resource_type.name)
        return query

    @_CACHE.cache('_get_global_popular_resources_uris', expire=_GET_POPULAR_RESOURCES_CACHE_EXPIRY_SEC)
    def _get_global_popular_resources_uris(self, num_entries: int,
                                           resource_type: ResourceType = ResourceType.Table) -> List[str]:
        """
        Retrieve popular table uris. Will provide tables with top x popularity score.
        Popularity score = number of distinct readers * log(total number of reads)
        The result of this method will be cached based on the key (num_entries), and the cache will be expired based on
        _GET_POPULAR_TABLE_CACHE_EXPIRY_SEC

        For score computation, it uses logarithm on total number of reads so that score won't be affected by small
        number of users reading a lot of times.
        :return: Iterable of table uri
        """
        # query = textwrap.dedent("""
        # MATCH (resource:{resource_type})-[r:READ_BY]->(u:User)
        # WITH resource.key as resource_key, count(distinct u) as readers, sum(r.read_count) as total_reads
        # WHERE readers >= $num_readers
        # RETURN resource_key, readers, total_reads, (readers * log(total_reads)) as score
        # ORDER BY score DESC LIMIT $num_entries;
        # """).format(resource_type=resource_type.name)
        query = self._get_global_popular_resources_uris_query_statement(resource_type)
        LOGGER.info('Querying popular tables URIs')
        num_readers = current_app.config['POPULAR_RESOURCES_MINIMUM_READER_COUNT']
        records = self._execute_cypher_query(statement=query,
                                             param_dict={'num_readers': num_readers,
                                                         'num_entries': num_entries})

        return [record['resource_key'] for record in records]

    def _get_personal_popular_resources_uris_query_statement(self, resource_type: ResourceType = ResourceType.Table) -> str:
        statement = textwrap.dedent("""
            MATCH (:User {{key:$user_id}})<-[:READ_BY]-(:{resource_type})-[:READ_BY]->
                (coUser:User)<-[coRead:READ_BY]-(resource:{resource_type})
            WITH resource.key AS resource_key, count(DISTINCT coUser) AS co_readers,
                sum(coRead.read_count) AS total_co_reads
            WHERE co_readers >= $num_readers
            RETURN resource_key, (co_readers * log(total_co_reads)) AS score
            ORDER BY score DESC LIMIT $num_entries;
        """).format(resource_type=resource_type.name)
        return statement

    @timer_with_counter
    @_CACHE.cache('_get_personal_popular_tables_uris', _GET_POPULAR_RESOURCES_CACHE_EXPIRY_SEC)
    def _get_personal_popular_resources_uris(self, num_entries: int,
                                             user_id: str,
                                             resource_type: ResourceType = ResourceType.Table) -> List[str]:
        """
        Retrieve personalized popular resources uris. Will provide resources with top
        popularity score that have been read by a peer of the user_id provided.
        The popularity score is defined in the same way as `_get_global_popular_resources_uris`

        The result of this method will be cached based on the key (num_entries, user_id),
        and the cache will be expired based on _GET_POPULAR_TABLE_CACHE_EXPIRY_SEC

        :return: Iterable of table uri
        """
        # statement = textwrap.dedent("""
        # MATCH (:User {{key:$user_id}})<-[:READ_BY]-(:{resource_type})-[:READ_BY]->
        #      (coUser:User)<-[coRead:READ_BY]-(resource:{resource_type})
        # WITH resource.key AS resource_key, count(DISTINCT coUser) AS co_readers,
        #      sum(coRead.read_count) AS total_co_reads
        # WHERE co_readers >= $num_readers
        # RETURN resource_key, (co_readers * log(total_co_reads)) AS score
        # ORDER BY score DESC LIMIT $num_entries;
        # """).format(resource_type=resource_type.name)
        statement = self._get_personal_popular_resources_uris_query_statement(resource_type)
        LOGGER.info('Querying popular tables URIs')
        num_readers = current_app.config['POPULAR_RESOURCES_MINIMUM_READER_COUNT']
        records = self._execute_cypher_query(statement=statement,
                                             param_dict={'user_id': user_id,
                                                         'num_readers': num_readers,
                                                         'num_entries': num_entries})

        return [record['resource_key'] for record in records]

    def _get_popular_tables_query_statement(self) -> str:
        query = textwrap.dedent("""
            MATCH (db:Database)-[:CLUSTER]->(clstr:Cluster)-[:SCHEMA]->(schema:Schema)-[:TABLE]->(table:Table)
            WHERE table.key IN $table_uris
            WITH db.name as database_name, clstr.name as cluster_name, schema.name as schema_name, table
            OPTIONAL MATCH (table)-[:DESCRIPTION]->(dscrpt:Description)
            RETURN database_name, cluster_name, schema_name, table.name as table_name,
            dscrpt.description as table_description;
        """)
        return query

    @timer_with_counter
    def get_popular_tables(self, *,
                           num_entries: int,
                           user_id: Optional[str] = None) -> List[PopularTable]:
        """

        Retrieve popular tables. As popular table computation requires full scan of table and user relationship,
        it will utilize cached method _get_popular_tables_uris.

        :param num_entries:
        :return: Iterable of PopularTable
        """
        if user_id is None:
            # Get global popular table URIs
            table_uris = self._get_global_popular_resources_uris(num_entries)
        else:
            # Get personalized popular table URIs
            table_uris = self._get_personal_popular_resources_uris(num_entries, user_id)

        if not table_uris:
            return []

        # query = textwrap.dedent("""
        # MATCH (db:Database)-[:CLUSTER]->(clstr:Cluster)-[:SCHEMA]->(schema:Schema)-[:TABLE]->(table:Table)
        # WHERE table.key IN $table_uris
        # WITH db.name as database_name, clstr.name as cluster_name, schema.name as schema_name, table
        # OPTIONAL MATCH (table)-[:DESCRIPTION]->(dscrpt:Description)
        # RETURN database_name, cluster_name, schema_name, table.name as table_name,
        # dscrpt.description as table_description;
        # """)
        query = self._get_popular_tables_query_statement()
        records = self._execute_cypher_query(statement=query,
                                             param_dict={'table_uris': table_uris})

        popular_tables = []
        for record in records:
            popular_table = PopularTable(database=record['database_name'],
                                         cluster=record['cluster_name'],
                                         schema=record['schema_name'],
                                         name=record['table_name'],
                                         description=self._safe_get(record, 'table_description'))
            popular_tables.append(popular_table)
        return popular_tables

    def _get_popular_tables(self, *, resource_uris: List[str]) -> List[TableSummary]:
        """

        """
        if not resource_uris:
            return []

        # query = textwrap.dedent("""
        # MATCH (db:Database)-[:CLUSTER]->(clstr:Cluster)-[:SCHEMA]->(schema:Schema)-[:TABLE]->(table:Table)
        # WHERE table.key IN $table_uris
        # WITH db.name as database_name, clstr.name as cluster_name, schema.name as schema_name, table
        # OPTIONAL MATCH (table)-[:DESCRIPTION]->(dscrpt:Description)
        # RETURN database_name, cluster_name, schema_name, table.name as table_name,
        # dscrpt.description as table_description;
        # """)
        query = self._get_popular_tables_query_statement()
        records = self._execute_cypher_query(statement=query,
                                             param_dict={'table_uris': resource_uris})

        popular_tables = []
        for record in records:
            popular_table = TableSummary(database=record['database_name'],
                                         cluster=record['cluster_name'],
                                         schema=record['schema_name'],
                                         name=record['table_name'],
                                         description=self._safe_get(record, 'table_description'))
            popular_tables.append(popular_table)
        return popular_tables

    def _get_popular_dashboards_query_statement(self) -> str:
        query = textwrap.dedent(f"""
            MATCH (dashboard:Dashboard)-[:DASHBOARD_OF]->(dg:Dashboardgroup)-[:DASHBOARD_GROUP_OF]->(c:Cluster)
            WHERE dashboard.key IN $dashboards_uris
            OPTIONAL MATCH (dashboard)-[:DESCRIPTION]->(dscrpt:Description)
            OPTIONAL MATCH (dashboard)-[:EXECUTED]->(last_exec:Execution)
            WHERE split(last_exec.key, '/')[5] = '_last_successful_execution'
            RETURN c.name as cluster_name, dg.name as dg_name, dg.dashboard_group_url as dg_url,
            dashboard.key as uri, dashboard.name as name, dashboard.dashboard_url as url,
            split(dashboard.key, '_')[0] as product,
            dscrpt.description as description, last_exec.timestamp as last_successful_run_timestamp
        """)
        return query

    def _get_popular_dashboards(self, *, resource_uris: List[str]) -> List[DashboardSummary]:
        """

        """
        if not resource_uris:
            return []

        # query = textwrap.dedent(f"""
        # MATCH (d:Dashboard)-[:DASHBOARD_OF]->(dg:Dashboardgroup)-[:DASHBOARD_GROUP_OF]->(c:Cluster)
        # WHERE d.key IN $dashboards_uris
        # OPTIONAL MATCH (d)-[:DESCRIPTION]->(dscrpt:Description)
        # OPTIONAL MATCH (d)-[:EXECUTED]->(last_exec:Execution)
        # WHERE split(last_exec.key, '/')[5] = '_last_successful_execution'
        # RETURN c.name as cluster_name, dg.name as dg_name, dg.dashboard_group_url as dg_url,
        # d.key as uri, d.name as name, d.dashboard_url as url,
        # split(d.key, '_')[0] as product,
        # dscrpt.description as description, last_exec.timestamp as last_successful_run_timestamp""")
        query = self._get_popular_dashboards_query_statement()
        records = self._execute_cypher_query(statement=query,
                                             param_dict={'dashboards_uris': resource_uris})

        popular_dashboards = []
        for record in records:
            popular_dashboards.append(DashboardSummary(
                uri=record['uri'],
                cluster=record['cluster_name'],
                group_name=record['dg_name'],
                group_url=record['dg_url'],
                product=record['product'],
                name=record['name'],
                url=record['url'],
                description=record['description'],
                last_successful_run_timestamp=record['last_successful_run_timestamp'],
            ))

        return popular_dashboards

    @timer_with_counter
    def get_popular_resources(self, *,
                              num_entries: int,
                              resource_types: List[str],
                              user_id: Optional[str] = None) -> Dict[str, List]:
        popular_resources: Dict[str, List] = dict()
        for resource in resource_types:
            resource_type = to_resource_type(label=resource)
            popular_resources[resource_type.name] = list()
            if user_id is None:
                # Get global popular Table/Dashboard URIs
                resource_uris = self._get_global_popular_resources_uris(num_entries,
                                                                        resource_type=resource_type)
            else:
                # Get personalized popular Table/Dashboard URIs
                resource_uris = self._get_personal_popular_resources_uris(num_entries,
                                                                          user_id,
                                                                          resource_type=resource_type)

            if resource_type == ResourceType.Table:
                popular_resources[resource_type.name] = self._get_popular_tables(
                    resource_uris=resource_uris
                )
            elif resource_type == ResourceType.Dashboard:
                popular_resources[resource_type.name] = self._get_popular_dashboards(
                    resource_uris=resource_uris
                )

        return popular_resources

    def _get_user_query_statement(self) -> str:
        query = textwrap.dedent("""
            MATCH (user:User {key: $user_id})
            OPTIONAL MATCH (user)-[:MANAGE_BY]->(manager:User)
            RETURN user as user_record, manager as manager_record
        """)
        return query

    @timer_with_counter
    def get_user(self, *, id: str) -> Union[UserEntity, None]:
        """
        Retrieve user detail based on user_id(email).

        :param user_id: the email for the given user
        :return:
        """

        # query = textwrap.dedent("""
        # MATCH (user:User {key: $user_id})
        # OPTIONAL MATCH (user)-[:MANAGE_BY]->(manager:User)
        # RETURN user as user_record, manager as manager_record
        # """)
        query = self._get_user_query_statement()
        record = self._execute_cypher_query(statement=query,
                                            param_dict={'user_id': id})
        single_result = get_single_record(record)

        if not single_result:
            raise NotFoundException('User {user_id} '
                                    'not found in the graph'.format(user_id=id))

        record = single_result.get('user_record', {})
        manager_record = single_result.get('manager_record', {})
        if manager_record:
            manager_name = manager_record.get('full_name', '')
        else:
            manager_name = ''

        return self._build_user_from_record(record=record, manager_name=manager_name)

    def create_update_user(self, *, user: User) -> Tuple[User, bool]:
        """
        Create a user if it does not exist, otherwise update the user. Required
        fields for creating / updating a user are validated upstream to this when
        the User object is created.

        :param user:
        :return:
        """
        user_data = UserSchema().dump(user)
        user_props = self._create_props_body(user_data, 'usr')

        create_update_user_query = textwrap.dedent("""
        MERGE (usr:User {key: $user_id})
        on CREATE SET %s, usr.%s=timestamp()
        on MATCH SET %s
        RETURN usr, usr.%s = timestamp() as created
        """ % (user_props, CREATED_EPOCH_MS, user_props, CREATED_EPOCH_MS))

        try:
            tx = self._driver.session(database=self._database_name).begin_transaction()
            result = tx.run(create_update_user_query, user_data)

            user_result = result.single()
            if not user_result:
                raise RuntimeError('Failed to create user with data %s' % user_data)
            tx.commit()

            new_user = self._build_user_from_record(user_result['usr'])
            new_user_created = True if user_result['created'] is True else False

        except Exception as e:
            if not tx.closed():
                tx.rollback()
            # propagate the exception back to api
            raise e

        return new_user, new_user_created

    def _create_props_body(self,
                           record_dict: dict,
                           identifier: str) -> str:
        """
        Creates a Neo4j property body by converting a dictionary into a comma
        separated string of KEY = VALUE.
        """
        props = []
        for k, v in record_dict.items():
            if v:
                props.append(f'{identifier}.{k} = ${k}')

        props.append(f"{identifier}.{PUBLISHED_TAG_PROPERTY_NAME} = 'api_create_update_user'")
        props.append(f"{identifier}.{LAST_UPDATED_EPOCH_MS} = timestamp()")
        return ', '.join(props)

    def _get_users_query_statement(self) -> str:
        statement = "MATCH (usr:User) WHERE usr.is_active = true RETURN collect(usr) as users"
        return statement

    def get_users(self) -> List[UserEntity]:
        # statement = "MATCH (usr:User) WHERE usr.is_active = true RETURN collect(usr) as users"
        statement = self._get_users_query_statement()
        record = self._execute_cypher_query(statement=statement, param_dict={})
        result = get_single_record(record)
        if not result or not result.get('users'):
            raise NotFoundException('Error getting users')

        return [self._build_user_from_record(record=rec) for rec in result['users']]

    @staticmethod
    def _build_user_from_record(record: dict, manager_name: Optional[str] = None) -> UserEntity:
        """
        Builds user record from Cypher query result. Other than the one defined in amundsen_common.models.user.User,
        you could add more fields from User node into the User model by specifying keys in config.USER_OTHER_KEYS
        :param record:
        :param manager_name:
        :return:
        """
        other_key_values = {}
        if has_app_context() and current_app.config[config.USER_OTHER_KEYS]:
            for k in current_app.config[config.USER_OTHER_KEYS]:
                if k in record:
                    other_key_values[k] = record[k]

        return UserEntity(email=record['email'],
                          user_id=record.get('user_id', record['email']),
                          first_name=record.get('first_name'),
                          last_name=record.get('last_name'),
                          full_name=record.get('full_name'),
                          is_active=record.get('is_active', True),
                          profile_url=record.get('profile_url'),
                          github_username=record.get('github_username'),
                          team_name=record.get('team_name'),
                          slack_id=record.get('slack_id'),
                          employee_type=record.get('employee_type'),
                          role_name=record.get('role_name'),
                          manager_fullname=record.get('manager_fullname', manager_name),
                          other_key_values=other_key_values)

    @staticmethod
    def _get_user_resource_relationship_clause(relation_type: UserResourceRel, id: str = None,
                                               user_key: str = None,
                                               resource_type: ResourceType = ResourceType.Table) -> str:
        """
        Returns the relationship clause of a cypher query between users and tables
        The User node is 'usr', the table node is 'table', and the relationship is 'rel'
        e.g. (usr:User)-[rel:READ]->(table:Table), (usr)-[rel:READ]->(table)
        """
        resource_matcher: str = ''
        user_matcher: str = ''

        if id is not None:
            resource_matcher += ':{}'.format(resource_type.name)
            if id != '':
                resource_matcher += ' {key: $resource_key}'

        if user_key is not None:
            user_matcher += ':User'
            if user_key != '':
                user_matcher += ' {key: $user_key}'

        if relation_type == UserResourceRel.follow:
            relation = f'(resource{resource_matcher})-[r1:FOLLOWED_BY]->(usr{user_matcher})-[r2:FOLLOW]->' \
                       f'(resource{resource_matcher})'
        elif relation_type == UserResourceRel.own:
            relation = f'(resource{resource_matcher})-[r1:OWNER]->(usr{user_matcher})-[r2:OWNER_OF]->' \
                       f'(resource{resource_matcher})'
        elif relation_type == UserResourceRel.read:
            relation = f'(resource{resource_matcher})-[r1:READ_BY]->(usr{user_matcher})-[r2:READ]->' \
                       f'(resource{resource_matcher})'
        else:
            raise NotImplementedError(f'The relation type {relation_type} is not defined!')
        return relation
        
    def _get_dashboard_by_user_relation_query_statement(self, user_email: str, relation_type: UserResourceRel) -> str:
        rel_clause: str = self._get_user_resource_relationship_clause(relation_type=relation_type,
                                                                      id='',
                                                                      resource_type=ResourceType.Dashboard,
                                                                      user_key=user_email)

        # FYI, to extract last_successful_execution, it searches for its execution ID which is always
        # _last_successful_execution
        # https://github.com/amundsen-io/amundsendatabuilder/blob/master/databuilder/models/dashboard/dashboard_execution.py#L18
        # https://github.com/amundsen-io/amundsendatabuilder/blob/master/databuilder/models/dashboard/dashboard_execution.py#L24

        query = textwrap.dedent(f"""
            MATCH {rel_clause}<-[:DASHBOARD]-(dg:Dashboardgroup)<-[:DASHBOARD_GROUP]-(clstr:Cluster)
            OPTIONAL MATCH (resource)-[:DESCRIPTION]->(dscrpt:Description)
            OPTIONAL MATCH (resource)-[:EXECUTED]->(last_exec:Execution)
            WHERE split(last_exec.key, '/')[5] = '_last_successful_execution'
            RETURN clstr.name as cluster_name, dg.name as dg_name, dg.dashboard_group_url as dg_url,
            resource.key as uri, resource.name as name, resource.dashboard_url as url,
            split(resource.key, '_')[0] as product,
            dscrpt.description as description, last_exec.timestamp as last_successful_run_timestamp
        """)
        return query

    @timer_with_counter
    def get_dashboard_by_user_relation(self, *, user_email: str, relation_type: UserResourceRel) \
            -> Dict[str, List[DashboardSummary]]:
        """
        Retrieve all follow the Dashboard per user based on the relation.

        :param user_email: the email of the user
        :param relation_type: the relation between the user and the resource
        :return:
        """
        # rel_clause: str = self._get_user_resource_relationship_clause(relation_type=relation_type,
        #                                                               id='',
        #                                                               resource_type=ResourceType.Dashboard,
        #                                                               user_key=user_email)

        # # FYI, to extract last_successful_execution, it searches for its execution ID which is always
        # # _last_successful_execution
        # # https://github.com/amundsen-io/amundsendatabuilder/blob/master/databuilder/models/dashboard/dashboard_execution.py#L18
        # # https://github.com/amundsen-io/amundsendatabuilder/blob/master/databuilder/models/dashboard/dashboard_execution.py#L24

        # query = textwrap.dedent(f"""
        # MATCH {rel_clause}<-[:DASHBOARD]-(dg:Dashboardgroup)<-[:DASHBOARD_GROUP]-(clstr:Cluster)
        # OPTIONAL MATCH (resource)-[:DESCRIPTION]->(dscrpt:Description)
        # OPTIONAL MATCH (resource)-[:EXECUTED]->(last_exec:Execution)
        # WHERE split(last_exec.key, '/')[5] = '_last_successful_execution'
        # RETURN clstr.name as cluster_name, dg.name as dg_name, dg.dashboard_group_url as dg_url,
        # resource.key as uri, resource.name as name, resource.dashboard_url as url,
        # split(resource.key, '_')[0] as product,
        # dscrpt.description as description, last_exec.timestamp as last_successful_run_timestamp""")
        query = self._get_dashboard_by_user_relation_query_statement(user_email, relation_type)
        records = self._execute_cypher_query(statement=query, param_dict={'user_key': user_email})

        results = []
        for record in records:
            results.append(DashboardSummary(
                uri=record['uri'],
                cluster=record['cluster_name'],
                group_name=record['dg_name'],
                group_url=record['dg_url'],
                product=record['product'],
                name=record['name'],
                url=record['url'],
                description=record['description'],
                last_successful_run_timestamp=record['last_successful_run_timestamp'],
            ))

        return {ResourceType.Dashboard.name.lower(): results}

    def _get_table_by_user_relation_query_statement(self, user_email: str, relation_type: UserResourceRel) -> str:
        rel_clause: str = self._get_user_resource_relationship_clause(relation_type=relation_type,
                                                                      id='',
                                                                      resource_type=ResourceType.Table,
                                                                      user_key=user_email)

        query = textwrap.dedent(f"""
            MATCH {rel_clause}<-[:TABLE]-(schema:Schema)<-[:SCHEMA]-(clstr:Cluster)<-[:CLUSTER]-(db:Database)
            WITH db, clstr, schema, resource
            OPTIONAL MATCH (resource)-[:DESCRIPTION]->(tbl_dscrpt:Description)
            RETURN db, clstr, schema, resource, tbl_dscrpt
        """)
        return query

    @timer_with_counter
    def get_table_by_user_relation(self, *, user_email: str, relation_type: UserResourceRel) \
            -> Dict[str, List[PopularTable]]:
        """
        Retrive all follow the Table per user based on the relation.

        :param user_email: the email of the user
        :param relation_type: the relation between the user and the resource
        :return:
        """
        # rel_clause: str = self._get_user_resource_relationship_clause(relation_type=relation_type,
        #                                                               id='',
        #                                                               resource_type=ResourceType.Table,
        #                                                               user_key=user_email)

        # query = textwrap.dedent(f"""
        #     MATCH {rel_clause}<-[:TABLE]-(schema:Schema)<-[:SCHEMA]-(clstr:Cluster)<-[:CLUSTER]-(db:Database)
        #     WITH db, clstr, schema, resource
        #     OPTIONAL MATCH (resource)-[:DESCRIPTION]->(tbl_dscrpt:Description)
        #     RETURN db, clstr, schema, resource, tbl_dscrpt""")
        query = self._get_table_by_user_relation_query_statement(user_email, relation_type)

        table_records = self._execute_cypher_query(statement=query, param_dict={'user_key': user_email})

        results = []
        for record in table_records:
            results.append(PopularTable(
                database=record['db']['name'],
                cluster=record['clstr']['name'],
                schema=record['schema']['name'],
                name=record['resource']['name'],
                description=self._safe_get(record, 'tbl_dscrpt', 'description')))
        return {ResourceType.Table.name.lower(): results}

    def _get_frequently_used_tables_query_statement(self) -> str:
        query = textwrap.dedent("""
            MATCH (user:User {key: $query_key})-[r:READ]->(table:Table)
            WHERE EXISTS(r.published_tag) AND r.published_tag IS NOT NULL
            WITH user, r, table ORDER BY r.published_tag DESC, r.read_count DESC LIMIT 50
            MATCH (table:Table)<-[:TABLE]-(schema:Schema)<-[:SCHEMA]-(clstr:Cluster)<-[:CLUSTER]-(db:Database)
            OPTIONAL MATCH (table)-[:DESCRIPTION]->(tbl_dscrpt:Description)
            RETURN db, clstr, schema, table, tbl_dscrpt
        """)
        return query

    @timer_with_counter
    def get_frequently_used_tables(self, *, user_email: str) -> Dict[str, Any]:
        """
        Retrieves all Table the resources per user on READ relation.

        :param user_email: the email of the user
        :return:
        """

        # query = textwrap.dedent("""
        # MATCH (user:User {key: $query_key})-[r:READ]->(table:Table)
        # WHERE EXISTS(r.published_tag) AND r.published_tag IS NOT NULL
        # WITH user, r, table ORDER BY r.published_tag DESC, r.read_count DESC LIMIT 50
        # MATCH (table:Table)<-[:TABLE]-(schema:Schema)<-[:SCHEMA]-(clstr:Cluster)<-[:CLUSTER]-(db:Database)
        # OPTIONAL MATCH (table)-[:DESCRIPTION]->(tbl_dscrpt:Description)
        # RETURN db, clstr, schema, table, tbl_dscrpt
        # """)
        query = self._get_frequently_used_tables_query_statement()
        table_records = self._execute_cypher_query(statement=query, param_dict={'query_key': user_email})

        results = []

        for record in table_records:
            results.append(PopularTable(
                database=record['db']['name'],
                cluster=record['clstr']['name'],
                schema=record['schema']['name'],
                name=record['table']['name'],
                description=self._safe_get(record, 'tbl_dscrpt', 'description')))
        return {'table': results}

    @timer_with_counter
    def add_resource_relation_by_user(self, *,
                                      id: str,
                                      user_id: str,
                                      relation_type: UserResourceRel,
                                      resource_type: ResourceType) -> None:
        """
        Update table user informations.
        1. Do a upsert of the user node.
        2. Do a upsert of the relation/reverse-relation edge.

        :param table_uri:
        :param user_id:
        :param relation_type:
        :return:
        """

        upsert_user_query = textwrap.dedent("""
        MERGE (u:User {key: $user_email})
        on CREATE SET u={email: $user_email, key: $user_email}
        """)

        rel_clause: str = self._get_user_resource_relationship_clause(relation_type=relation_type,
                                                                      resource_type=resource_type)

        upsert_user_relation_query = textwrap.dedent("""
        MATCH (usr:User {{key: $user_key}}), (resource:{resource_type} {{key: $resource_key}})
        MERGE {rel_clause}
        RETURN usr.key, resource.key
        """.format(resource_type=resource_type.name,
                   rel_clause=rel_clause))

        try:
            tx = self._driver.session(database=self._database_name).begin_transaction()
            # upsert the node
            tx.run(upsert_user_query, {'user_email': user_id})
            result = tx.run(upsert_user_relation_query, {'user_key': user_id, 'resource_key': id})

            if not result.single():
                raise RuntimeError('Failed to create relation between '
                                   'user {user} and resource {id}'.format(user=user_id,
                                                                          id=id))
            tx.commit()
        except Exception as e:
            if not tx.closed():
                tx.rollback()
            # propagate the exception back to api
            raise e

    @timer_with_counter
    def delete_resource_relation_by_user(self, *,
                                         id: str,
                                         user_id: str,
                                         relation_type: UserResourceRel,
                                         resource_type: ResourceType) -> None:
        """
        Delete the relationship between user and resources.

        :param table_uri:
        :param user_id:
        :param relation_type:
        :return:
        """
        rel_clause: str = self._get_user_resource_relationship_clause(relation_type=relation_type,
                                                                      resource_type=resource_type,
                                                                      user_key=user_id,
                                                                      id=id
                                                                      )

        delete_query = textwrap.dedent("""
                MATCH {rel_clause}
                DELETE r1, r2
                """.format(rel_clause=rel_clause))

        try:
            tx = self._driver.session(database=self._database_name).begin_transaction()
            tx.run(delete_query, {'user_key': user_id, 'resource_key': id})
            tx.commit()
        except Exception as e:
            # propagate the exception back to api
            if not tx.closed():
                tx.rollback()
            raise e

    def _get_dashboard_query_statement(self, table_where_clause: str = '') -> str:
        get_dashboard_detail_query = textwrap.dedent(f"""
            MATCH (dashboard:Dashboard {{key: $query_key}})-[:DASHBOARD_OF]->(dg:Dashboardgroup)-[:DASHBOARD_GROUP_OF]->(c:Cluster)
            OPTIONAL MATCH (dashboard)-[:DESCRIPTION]->(description:Description)
            OPTIONAL MATCH (dashboard)-[:EXECUTED]->(last_exec:Execution) WHERE split(last_exec.key, '/')[5] = '_last_execution'
            OPTIONAL MATCH (dashboard)-[:EXECUTED]->(last_success_exec:Execution)
            WHERE split(last_success_exec.key, '/')[5] = '_last_successful_execution'
            OPTIONAL MATCH (dashboard)-[:LAST_UPDATED_AT]->(t:Timestamp)
            OPTIONAL MATCH (dashboard)-[:OWNER]->(owner:User)
            WITH c, dg, dashboard, description, last_exec, last_success_exec, t, collect(owner) as owners
            OPTIONAL MATCH (dashboard)-[:TAGGED_BY]->(tag:Tag{{tag_type: $tag_normal_type}})
            OPTIONAL MATCH (dashboard)-[:HAS_BADGE]->(badge:Badge)
            WITH c, dg, dashboard, description, last_exec, last_success_exec, t, owners, collect(tag) as tags,
            collect(badge) as badges
            OPTIONAL MATCH (dashboard)-[read:READ_BY]->(:User)
            WITH c, dg, dashboard, description, last_exec, last_success_exec, t, owners, tags, badges,
            sum(read.read_count) as recent_view_count
            OPTIONAL MATCH (dashboard)-[:HAS_QUERY]->(query:Query)
            WITH c, dg, dashboard, description, last_exec, last_success_exec, t, owners, tags, badges,
            recent_view_count, collect({{name: query.name, url: query.url, query_text: query.query_text}}) as queries
            OPTIONAL MATCH (dashboard)-[:HAS_QUERY]->(query:Query)-[:HAS_CHART]->(chart:Chart)
            WITH c, dg, dashboard, description, last_exec, last_success_exec, t, owners, tags, badges,
            recent_view_count, queries, collect(chart) as charts
            OPTIONAL MATCH (dashboard)-[:DASHBOARD_WITH_TABLE]->(table:Table)<-[:TABLE]-(schema:Schema)
            <-[:SCHEMA]-(cluster:Cluster)<-[:CLUSTER]-(db:Database) {table_where_clause}
            OPTIONAL MATCH (table)-[:DESCRIPTION]->(table_description:Description)
            WITH c, dg, dashboard, description, last_exec, last_success_exec, t, owners, tags, badges,
            recent_view_count, queries, charts,
            collect({{name: table.name, schema: schema.name, cluster: cluster.name, database: db.name,
            description: table_description.description}}) as tables
            RETURN
            c.name as cluster_name,
            dashboard.key as uri,
            dashboard.dashboard_url as url,
            dashboard.name as name,
            split(dashboard.key, '_')[0] as product,
            toInteger(dashboard.created_timestamp) as created_timestamp,
            description.description as description,
            dg.name as group_name,
            dg.dashboard_group_url as group_url,
            toInteger(last_success_exec.timestamp) as last_successful_run_timestamp,
            toInteger(last_exec.timestamp) as last_run_timestamp,
            last_exec.state as last_run_state,
            toInteger(t.timestamp) as updated_timestamp,
            owners,
            tags,
            badges,
            recent_view_count,
            queries,
            charts,
            tables;
        """)
        return get_dashboard_detail_query

    @timer_with_counter
    def get_dashboard(self,
                      id: str,
                      ) -> DashboardDetailEntity:

        # get_dashboard_detail_query = textwrap.dedent(u"""
        # MATCH (d:Dashboard {key: $query_key})-[:DASHBOARD_OF]->(dg:Dashboardgroup)-[:DASHBOARD_GROUP_OF]->(c:Cluster)
        # OPTIONAL MATCH (d)-[:DESCRIPTION]->(description:Description)
        # OPTIONAL MATCH (d)-[:EXECUTED]->(last_exec:Execution) WHERE split(last_exec.key, '/')[5] = '_last_execution'
        # OPTIONAL MATCH (d)-[:EXECUTED]->(last_success_exec:Execution)
        # WHERE split(last_success_exec.key, '/')[5] = '_last_successful_execution'
        # OPTIONAL MATCH (d)-[:LAST_UPDATED_AT]->(t:Timestamp)
        # OPTIONAL MATCH (d)-[:OWNER]->(owner:User)
        # WITH c, dg, d, description, last_exec, last_success_exec, t, collect(owner) as owners
        # OPTIONAL MATCH (d)-[:TAGGED_BY]->(tag:Tag{tag_type: $tag_normal_type})
        # OPTIONAL MATCH (d)-[:HAS_BADGE]->(badge:Badge)
        # WITH c, dg, d, description, last_exec, last_success_exec, t, owners, collect(tag) as tags,
        # collect(badge) as badges
        # OPTIONAL MATCH (d)-[read:READ_BY]->(:User)
        # WITH c, dg, d, description, last_exec, last_success_exec, t, owners, tags, badges,
        # sum(read.read_count) as recent_view_count
        # OPTIONAL MATCH (d)-[:HAS_QUERY]->(query:Query)
        # WITH c, dg, d, description, last_exec, last_success_exec, t, owners, tags, badges,
        # recent_view_count, collect({name: query.name, url: query.url, query_text: query.query_text}) as queries
        # OPTIONAL MATCH (d)-[:HAS_QUERY]->(query:Query)-[:HAS_CHART]->(chart:Chart)
        # WITH c, dg, d, description, last_exec, last_success_exec, t, owners, tags, badges,
        # recent_view_count, queries, collect(chart) as charts
        # OPTIONAL MATCH (d)-[:DASHBOARD_WITH_TABLE]->(table:Table)<-[:TABLE]-(schema:Schema)
        # <-[:SCHEMA]-(cluster:Cluster)<-[:CLUSTER]-(db:Database)
        # OPTIONAL MATCH (table)-[:DESCRIPTION]->(table_description:Description)
        # WITH c, dg, d, description, last_exec, last_success_exec, t, owners, tags, badges,
        # recent_view_count, queries, charts,
        # collect({name: table.name, schema: schema.name, cluster: cluster.name, database: db.name,
        # description: table_description.description}) as tables
        # RETURN
        # c.name as cluster_name,
        # d.key as uri,
        # d.dashboard_url as url,
        # d.name as name,
        # split(d.key, '_')[0] as product,
        # toInteger(d.created_timestamp) as created_timestamp,
        # description.description as description,
        # dg.name as group_name,
        # dg.dashboard_group_url as group_url,
        # toInteger(last_success_exec.timestamp) as last_successful_run_timestamp,
        # toInteger(last_exec.timestamp) as last_run_timestamp,
        # last_exec.state as last_run_state,
        # toInteger(t.timestamp) as updated_timestamp,
        # owners,
        # tags,
        # badges,
        # recent_view_count,
        # queries,
        # charts,
        # tables;
        # """
        #                                              )
        get_dashboard_detail_query = self._get_dashboard_query_statement()
        dashboard_records = self._execute_cypher_query(statement=get_dashboard_detail_query,
                                                       param_dict={'query_key': id,
                                                                   'tag_normal_type': 'default'})
        dashboard_record = get_single_record(dashboard_records)

        if not dashboard_record:
            raise NotFoundException('No dashboard exist with URI: {}'.format(id))

        owners = []

        for owner in dashboard_record.get('owners', []):
            owner_data = self._get_user_details(user_id=owner['email'], user_data=owner)
            owners.append(self._build_user_from_record(record=owner_data))

        tags = [Tag(tag_type=tag['tag_type'], tag_name=tag['key']) for tag in dashboard_record['tags']]

        badges = self._make_badges(dashboard_record['badges'])

        chart_names = [chart['name'] for chart in dashboard_record['charts'] if 'name' in chart and chart['name']]
        # TODO Deprecate query_names in favor of queries after several releases from v2.5.0
        query_names = [query['name'] for query in dashboard_record['queries'] if 'name' in query and query['name']]
        queries = [DashboardQueryEntity(**query) for query in dashboard_record['queries']
                   if query.get('name') or query.get('url') or query.get('text')]
        tables = [PopularTable(**table) for table in dashboard_record['tables'] if 'name' in table and table['name']]

        return DashboardDetailEntity(uri=dashboard_record['uri'],
                                     cluster=dashboard_record['cluster_name'],
                                     url=dashboard_record['url'],
                                     name=dashboard_record['name'],
                                     product=dashboard_record['product'],
                                     created_timestamp=dashboard_record['created_timestamp'],
                                     description=self._safe_get(dashboard_record, 'description'),
                                     group_name=self._safe_get(dashboard_record, 'group_name'),
                                     group_url=self._safe_get(dashboard_record, 'group_url'),
                                     last_successful_run_timestamp=self._safe_get(dashboard_record,
                                                                                  'last_successful_run_timestamp'),
                                     last_run_timestamp=self._safe_get(dashboard_record, 'last_run_timestamp'),
                                     last_run_state=self._safe_get(dashboard_record, 'last_run_state'),
                                     updated_timestamp=self._safe_get(dashboard_record, 'updated_timestamp'),
                                     owners=owners,
                                     tags=tags,
                                     badges=badges,
                                     recent_view_count=dashboard_record['recent_view_count'],
                                     chart_names=chart_names,
                                     query_names=query_names,
                                     queries=queries,
                                     tables=tables
                                     )

    @timer_with_counter
    def get_dashboard_description(self, *,
                                  id: str) -> Description:
        """
        Get the dashboard description based on dashboard uri. Any exception will propagate back to api server.

        :param id:
        :return:
        """

        return self.get_resource_description(resource_type=ResourceType.Dashboard, uri=id)

    @timer_with_counter
    def put_dashboard_description(self, *,
                                  id: str,
                                  description: str) -> None:
        """
        Update Dashboard description
        :param id: Dashboard URI
        :param description: new value for Dashboard description
        """

        self.put_resource_description(resource_type=ResourceType.Dashboard,
                                      uri=id,
                                      description=description)

    def _get_resources_using_table_query_statement(self) -> str:
        get_dashboards_using_table_query = textwrap.dedent(u"""
            MATCH (dashboard:Dashboard)-[:DASHBOARD_WITH_TABLE]->(table:Table {key: $query_key}),
            (dashboard)-[:DASHBOARD_OF]->(dg:Dashboardgroup)-[:DASHBOARD_GROUP_OF]->(c:Cluster)
            OPTIONAL MATCH (dashboard)-[:DESCRIPTION]->(description:Description)
            OPTIONAL MATCH (dashboard)-[:EXECUTED]->(last_success_exec:Execution)
            WHERE split(last_success_exec.key, '/')[5] = '_last_successful_execution'
            OPTIONAL MATCH (dashboard)-[read:READ_BY]->(:User)
            WITH c, dg, dashboard, description, last_success_exec, sum(read.read_count) as recent_view_count
            RETURN
            dashboard.key as uri,
            c.name as cluster,
            dg.name as group_name,
            dg.dashboard_group_url as group_url,
            dashboard.name as name,
            dashboard.dashboard_url as url,
            description.description as description,
            split(dashboard.key, '_')[0] as product,
            toInteger(last_success_exec.timestamp) as last_successful_run_timestamp
            ORDER BY recent_view_count DESC;
        """)
        return get_dashboards_using_table_query

    @timer_with_counter
    def get_resources_using_table(self, *,
                                  id: str,
                                  resource_type: ResourceType) -> Dict[str, List[DashboardSummary]]:
        """

        :param id:
        :param resource_type:
        :return:
        """
        if resource_type != ResourceType.Dashboard:
            raise NotImplementedError('{} is not supported'.format(resource_type))

        # get_dashboards_using_table_query = textwrap.dedent(u"""
        # MATCH (d:Dashboard)-[:DASHBOARD_WITH_TABLE]->(table:Table {key: $query_key}),
        # (d)-[:DASHBOARD_OF]->(dg:Dashboardgroup)-[:DASHBOARD_GROUP_OF]->(c:Cluster)
        # OPTIONAL MATCH (d)-[:DESCRIPTION]->(description:Description)
        # OPTIONAL MATCH (d)-[:EXECUTED]->(last_success_exec:Execution)
        # WHERE split(last_success_exec.key, '/')[5] = '_last_successful_execution'
        # OPTIONAL MATCH (d)-[read:READ_BY]->(:User)
        # WITH c, dg, d, description, last_success_exec, sum(read.read_count) as recent_view_count
        # RETURN
        # d.key as uri,
        # c.name as cluster,
        # dg.name as group_name,
        # dg.dashboard_group_url as group_url,
        # d.name as name,
        # d.dashboard_url as url,
        # description.description as description,
        # split(d.key, '_')[0] as product,
        # toInteger(last_success_exec.timestamp) as last_successful_run_timestamp
        # ORDER BY recent_view_count DESC;
        # """)
        get_dashboards_using_table_query = self._get_resources_using_table_query_statement()
        records = self._execute_cypher_query(statement=get_dashboards_using_table_query,
                                             param_dict={'query_key': id})

        results = []

        for record in records:
            results.append(DashboardSummary(**record))
        return {'dashboards': results}

    def _get_both_lineage_query_statement(self, resource_type: ResourceType, depth: int = 1) -> str:
        get_both_lineage_query = textwrap.dedent(u"""
            MATCH (source:{resource_label} {{key: $query_key}})
            OPTIONAL MATCH dpath=(source)-[downstream_len:HAS_DOWNSTREAM*..{depth}]->(downstream_entity:{resource_label})
            OPTIONAL MATCH upath=(source)-[upstream_len:HAS_UPSTREAM*..{depth}]->(upstream_entity:{resource_label})
            WITH downstream_entity, upstream_entity, downstream_len, upstream_len, upath, dpath
            OPTIONAL MATCH (upstream_entity)-[:HAS_BADGE]->(upstream_badge:Badge)
            OPTIONAL MATCH (downstream_entity)-[:HAS_BADGE]->(downstream_badge:Badge)
            WITH CASE WHEN downstream_badge IS NULL THEN []
            ELSE collect(distinct {{key:downstream_badge.key,category:downstream_badge.category}})
            END AS downstream_badges, CASE WHEN upstream_badge IS NULL THEN []
            ELSE collect(distinct {{key:upstream_badge.key,category:upstream_badge.category}})
            END AS upstream_badges, upstream_entity, downstream_entity, upstream_len, downstream_len, upath, dpath
            OPTIONAL MATCH (downstream_entity:{resource_label})-[downstream_read:READ_BY]->(:User)
            WITH upstream_entity, downstream_entity, upstream_len, downstream_len, upath, dpath,
            downstream_badges, upstream_badges, sum(downstream_read.read_count) as downstream_read_count
            OPTIONAL MATCH (upstream_entity:{resource_label})-[upstream_read:READ_BY]->(:User)
            WITH upstream_entity, downstream_entity, upstream_len, downstream_len,
            downstream_badges, upstream_badges, downstream_read_count,
            sum(upstream_read.read_count) as upstream_read_count, upath, dpath
            WITH CASE WHEN upstream_len IS NULL THEN []
            ELSE COLLECT(distinct{{level:SIZE(upstream_len), source:split(upstream_entity.key,'://')[0],
            key:upstream_entity.key, badges:upstream_badges, usage:upstream_read_count, parent:nodes(upath)[-2].key}})
            END AS upstream_entities, CASE WHEN downstream_len IS NULL THEN []
            ELSE COLLECT(distinct{{level:SIZE(downstream_len), source:split(downstream_entity.key,'://')[0],
            key:downstream_entity.key, badges:downstream_badges, usage:downstream_read_count, parent:nodes(dpath)[-2].key}})
            END AS downstream_entities RETURN downstream_entities, upstream_entities
        """).format(depth=depth, resource_label=resource_type.name)
        return get_both_lineage_query

    def _get_upstream_lineage_query_statement(self, resource_type: ResourceType, depth: int = 1) -> str:
        get_upstream_lineage_query = textwrap.dedent(u"""
            MATCH (source:{resource_label} {{key: $query_key}})
            OPTIONAL MATCH path=(source)-[upstream_len:HAS_UPSTREAM*..{depth}]->(upstream_entity:{resource_label})
            WITH upstream_entity, upstream_len, path
            OPTIONAL MATCH (upstream_entity)-[:HAS_BADGE]->(upstream_badge:Badge)
            WITH CASE WHEN upstream_badge IS NULL THEN []
            ELSE collect(distinct {{key:upstream_badge.key,category:upstream_badge.category}})
            END AS upstream_badges, upstream_entity, upstream_len, path
            OPTIONAL MATCH (upstream_entity:{resource_label})-[upstream_read:READ_BY]->(:User)
            WITH upstream_entity, upstream_len, upstream_badges,
            sum(upstream_read.read_count) as upstream_read_count, path
            WITH CASE WHEN upstream_len IS NULL THEN []
            ELSE COLLECT(distinct{{level:SIZE(upstream_len), source:split(upstream_entity.key,'://')[0],
            key:upstream_entity.key, badges:upstream_badges, usage:upstream_read_count, parent:nodes(path)[-2].key}})
            END AS upstream_entities RETURN upstream_entities
        """).format(depth=depth, resource_label=resource_type.name)
        return get_upstream_lineage_query

    def _get_downstream_lineage_query_statement(self, resource_type: ResourceType, depth: int = 1) -> str:
        get_downstream_lineage_query = textwrap.dedent(u"""
            MATCH (source:{resource_label} {{key: $query_key}})
            OPTIONAL MATCH path=(source)-[downstream_len:HAS_DOWNSTREAM*..{depth}]->(downstream_entity:{resource_label})
            WITH downstream_entity, downstream_len, path
            OPTIONAL MATCH (downstream_entity)-[:HAS_BADGE]->(downstream_badge:Badge)
            WITH CASE WHEN downstream_badge IS NULL THEN []
            ELSE collect(distinct {{key:downstream_badge.key,category:downstream_badge.category}})
            END AS downstream_badges, downstream_entity, downstream_len, path
            OPTIONAL MATCH (downstream_entity:{resource_label})-[downstream_read:READ_BY]->(:User)
            WITH downstream_entity, downstream_len, downstream_badges,
            sum(downstream_read.read_count) as downstream_read_count, path
            WITH CASE WHEN downstream_len IS NULL THEN []
            ELSE COLLECT(distinct{{level:SIZE(downstream_len), source:split(downstream_entity.key,'://')[0],
            key:downstream_entity.key, badges:downstream_badges, usage:downstream_read_count, parent:nodes(path)[-2].key}})
            END AS downstream_entities RETURN downstream_entities
        """).format(depth=depth, resource_label=resource_type.name)
        return get_downstream_lineage_query

    @timer_with_counter
    def get_lineage(self, *,
                    id: str, resource_type: ResourceType, direction: str, depth: int = 1) -> Lineage:
        """
        Retrieves the lineage information for the specified resource type.

        :param id: key of a table or a column
        :param resource_type: Type of the entity for which lineage is being retrieved
        :param direction: Whether to get the upstream/downstream or both directions
        :param depth: depth or level of lineage information
        :return: The Lineage object with upstream & downstream lineage items
        """

        # get_both_lineage_query = textwrap.dedent(u"""
        # MATCH (source:{resource} {{key: $query_key}})
        # OPTIONAL MATCH dpath=(source)-[downstream_len:HAS_DOWNSTREAM*..{depth}]->(downstream_entity:{resource})
        # OPTIONAL MATCH upath=(source)-[upstream_len:HAS_UPSTREAM*..{depth}]->(upstream_entity:{resource})
        # WITH downstream_entity, upstream_entity, downstream_len, upstream_len, upath, dpath
        # OPTIONAL MATCH (upstream_entity)-[:HAS_BADGE]->(upstream_badge:Badge)
        # OPTIONAL MATCH (downstream_entity)-[:HAS_BADGE]->(downstream_badge:Badge)
        # WITH CASE WHEN downstream_badge IS NULL THEN []
        # ELSE collect(distinct {{key:downstream_badge.key,category:downstream_badge.category}})
        # END AS downstream_badges, CASE WHEN upstream_badge IS NULL THEN []
        # ELSE collect(distinct {{key:upstream_badge.key,category:upstream_badge.category}})
        # END AS upstream_badges, upstream_entity, downstream_entity, upstream_len, downstream_len, upath, dpath
        # OPTIONAL MATCH (downstream_entity:{resource})-[downstream_read:READ_BY]->(:User)
        # WITH upstream_entity, downstream_entity, upstream_len, downstream_len, upath, dpath,
        # downstream_badges, upstream_badges, sum(downstream_read.read_count) as downstream_read_count
        # OPTIONAL MATCH (upstream_entity:{resource})-[upstream_read:READ_BY]->(:User)
        # WITH upstream_entity, downstream_entity, upstream_len, downstream_len,
        # downstream_badges, upstream_badges, downstream_read_count,
        # sum(upstream_read.read_count) as upstream_read_count, upath, dpath
        # WITH CASE WHEN upstream_len IS NULL THEN []
        # ELSE COLLECT(distinct{{level:SIZE(upstream_len), source:split(upstream_entity.key,'://')[0],
        # key:upstream_entity.key, badges:upstream_badges, usage:upstream_read_count, parent:nodes(upath)[-2].key}})
        # END AS upstream_entities, CASE WHEN downstream_len IS NULL THEN []
        # ELSE COLLECT(distinct{{level:SIZE(downstream_len), source:split(downstream_entity.key,'://')[0],
        # key:downstream_entity.key, badges:downstream_badges, usage:downstream_read_count, parent:nodes(dpath)[-2].key}})
        # END AS downstream_entities RETURN downstream_entities, upstream_entities
        # """).format(depth=depth, resource=resource_type.name)
        # get_both_lineage_query = self._get_both_lineage_query_statement(resource_type, depth)

        # get_upstream_lineage_query = textwrap.dedent(u"""
        # MATCH (source:{resource} {{key: $query_key}})
        # OPTIONAL MATCH path=(source)-[upstream_len:HAS_UPSTREAM*..{depth}]->(upstream_entity:{resource})
        # WITH upstream_entity, upstream_len, path
        # OPTIONAL MATCH (upstream_entity)-[:HAS_BADGE]->(upstream_badge:Badge)
        # WITH CASE WHEN upstream_badge IS NULL THEN []
        # ELSE collect(distinct {{key:upstream_badge.key,category:upstream_badge.category}})
        # END AS upstream_badges, upstream_entity, upstream_len, path
        # OPTIONAL MATCH (upstream_entity:{resource})-[upstream_read:READ_BY]->(:User)
        # WITH upstream_entity, upstream_len, upstream_badges,
        # sum(upstream_read.read_count) as upstream_read_count, path
        # WITH CASE WHEN upstream_len IS NULL THEN []
        # ELSE COLLECT(distinct{{level:SIZE(upstream_len), source:split(upstream_entity.key,'://')[0],
        # key:upstream_entity.key, badges:upstream_badges, usage:upstream_read_count, parent:nodes(path)[-2].key}})
        # END AS upstream_entities RETURN upstream_entities
        # """).format(depth=depth, resource=resource_type.name)
        # get_upstream_lineage_query = self._get_upstream_lineage_query_statement(resource_type, depth)

        # get_downstream_lineage_query = textwrap.dedent(u"""
        # MATCH (source:{resource} {{key: $query_key}})
        # OPTIONAL MATCH path=(source)-[downstream_len:HAS_DOWNSTREAM*..{depth}]->(downstream_entity:{resource})
        # WITH downstream_entity, downstream_len, path
        # OPTIONAL MATCH (downstream_entity)-[:HAS_BADGE]->(downstream_badge:Badge)
        # WITH CASE WHEN downstream_badge IS NULL THEN []
        # ELSE collect(distinct {{key:downstream_badge.key,category:downstream_badge.category}})
        # END AS downstream_badges, downstream_entity, downstream_len, path
        # OPTIONAL MATCH (downstream_entity:{resource})-[downstream_read:READ_BY]->(:User)
        # WITH downstream_entity, downstream_len, downstream_badges,
        # sum(downstream_read.read_count) as downstream_read_count, path
        # WITH CASE WHEN downstream_len IS NULL THEN []
        # ELSE COLLECT(distinct{{level:SIZE(downstream_len), source:split(downstream_entity.key,'://')[0],
        # key:downstream_entity.key, badges:downstream_badges, usage:downstream_read_count, parent:nodes(path)[-2].key}})
        # END AS downstream_entities RETURN downstream_entities
        # """).format(depth=depth, resource=resource_type.name)
        # get_downstream_lineage_query = self._get_downstream_lineage_query_statement(resource_type, depth)

        if direction == 'upstream':
            lineage_query = self._get_upstream_lineage_query_statement(resource_type, depth)

        elif direction == 'downstream':
            lineage_query = self._get_downstream_lineage_query_statement(resource_type, depth)

        else:
            lineage_query = self._get_both_lineage_query_statement(resource_type, depth)

        records = self._execute_cypher_query(statement=lineage_query,
                                             param_dict={'query_key': id})
        result = get_single_record(records)

        downstream_tables = []
        upstream_tables = []

        for downstream in result.get("downstream_entities") or []:
            downstream_tables.append(LineageItem(**{"key": downstream["key"],
                                                    "source": downstream["source"],
                                                    "level": downstream["level"],
                                                    "badges": self._make_badges(downstream["badges"]),
                                                    "usage": downstream.get("usage", 0),
                                                    "parent": downstream.get("parent", '')
                                                    }))

        for upstream in result.get("upstream_entities") or []:
            upstream_tables.append(LineageItem(**{"key": upstream["key"],
                                                  "source": upstream["source"],
                                                  "level": upstream["level"],
                                                  "badges": self._make_badges(upstream["badges"]),
                                                  "usage": upstream.get("usage", 0),
                                                  "parent": upstream.get("parent", '')
                                                  }))

        # ToDo: Add a root_entity as an item, which will make it easier for lineage graph
        return Lineage(**{"key": id,
                          "upstream_entities": upstream_tables,
                          "downstream_entities": downstream_tables,
                          "direction": direction, "depth": depth})

    def _create_watermarks(self, wmk_records: List) -> List[Watermark]:
        watermarks = []
        for record in wmk_records:
            if record['key'] is not None:
                watermark_type = record['key'].split('/')[-2]
                watermarks.append(Watermark(watermark_type=watermark_type,
                                            partition_key=record['partition_key'],
                                            partition_value=record['partition_value'],
                                            create_time=record['create_time']))
        return watermarks

    def _create_feature_watermarks(self, wmk_records: List) -> List[Watermark]:
        watermarks = []
        for record in wmk_records:
            if record['key'] is not None:
                watermark_type = record['key'].split('/')[-1]

                watermarks.append(FeatureWatermark(key=record['key'],
                                                   watermark_type=watermark_type,
                                                   time=record['time']))
        return watermarks

    def _create_programmatic_descriptions(self, prog_desc_records: List) -> List[ProgrammaticDescription]:
        programmatic_descriptions = []
        for pg in prog_desc_records:
            source = pg['description_source']
            if source is None:
                LOGGER.error("A programmatic description with no source was found... skipping.")
            else:
                programmatic_descriptions.append(ProgrammaticDescription(source=source,
                                                                         text=pg['description']))
        return programmatic_descriptions

    def _create_owners(self, owner_records: List) -> List[User]:
        owners = []
        for owner in owner_records:
            owners.append(User(email=owner['email']))
        return owners

    def _create_app(self, app_record: dict, kind: str) -> Application:
        return Application(
            name=app_record['name'],
            id=app_record['id'],
            application_url=app_record['application_url'],
            description=app_record.get('description'),
            kind=kind,
        )

    def _create_apps(self,
                     producing_app_records: List,
                     consuming_app_records: List) -> Tuple[Application, List[Application]]:

        table_apps = []
        for record in producing_app_records:
            table_apps.append(self._create_app(record, kind='Producing'))

        # for bw compatibility, we populate table_writer with one of the producing apps
        table_writer = get_single_record(table_apps) if table_apps else None

        _producing_app_ids = {app.id for app in table_apps}
        for record in consuming_app_records:
            # if an app has both a consuming and producing relationship with a table
            # (e.g. an app that reads writes back to its input table), we call it a Producing app and
            # do not add it again
            if record['id'] not in _producing_app_ids:
                table_apps.append(self._create_app(record, kind='Consuming'))

        return table_writer, table_apps

    def _get_exec_feature_query_statement(self) -> str:
        feature_query = textwrap.dedent("""\
            MATCH (feature:Feature {key: $feature_key})
            OPTIONAL MATCH (db:Database)-[:AVAILABLE_FEATURE]->(feature)
            OPTIONAL MATCH (fg:Feature_Group)-[:GROUPS]->(feature)
            OPTIONAL MATCH (feature)-[:OWNER]->(owner:User)
            OPTIONAL MATCH (feature)-[:TAGGED_BY]->(tag:Tag)
            OPTIONAL MATCH (feature)-[:HAS_BADGE]->(badge:Badge)
            OPTIONAL MATCH (feature)-[:DESCRIPTION]->(desc:Description)
            OPTIONAL MATCH (feature)-[:DESCRIPTION]->(prog_descriptions:Programmatic_Description)
            OPTIONAL MATCH (wmk:Feature_Watermark)-[:BELONG_TO_FEATURE]->(feature)
            RETURN feature, desc, fg,
            collect(distinct wmk) as wmk_records,
            collect(distinct db) as availability_records,
            collect(distinct owner) as owner_records,
            collect(distinct tag) as tag_records,
            collect(distinct badge) as badge_records,
            collect(distinct prog_descriptions) as prog_descriptions
        """)
        return feature_query

    @timer_with_counter
    def _exec_feature_query(self, *, feature_key: str) -> Dict:
        """
        Executes cypher query to get feature and related nodes
        """

        # feature_query = textwrap.dedent("""\
        # MATCH (feat:Feature {key: $feature_key})
        # OPTIONAL MATCH (db:Database)-[:AVAILABLE_FEATURE]->(feat)
        # OPTIONAL MATCH (fg:Feature_Group)-[:GROUPS]->(feat)
        # OPTIONAL MATCH (feat)-[:OWNER]->(owner:User)
        # OPTIONAL MATCH (feat)-[:TAGGED_BY]->(tag:Tag)
        # OPTIONAL MATCH (feat)-[:HAS_BADGE]->(badge:Badge)
        # OPTIONAL MATCH (feat)-[:DESCRIPTION]->(desc:Description)
        # OPTIONAL MATCH (feat)-[:DESCRIPTION]->(prog_descriptions:Programmatic_Description)
        # OPTIONAL MATCH (wmk:Feature_Watermark)-[:BELONG_TO_FEATURE]->(feat)
        # RETURN feat, desc, fg,
        # collect(distinct wmk) as wmk_records,
        # collect(distinct db) as availability_records,
        # collect(distinct owner) as owner_records,
        # collect(distinct tag) as tag_records,
        # collect(distinct badge) as badge_records,
        # collect(distinct prog_descriptions) as prog_descriptions
        # """)
        feature_query = self._get_exec_feature_query_statement()
        results = self._execute_cypher_query(statement=feature_query,
                                             param_dict={'feature_key': feature_key})

        if results is None:
            raise NotFoundException('Feature with key {} does not exist'.format(feature_key))

        feature_records = get_single_record(results)
        if feature_records is None:
            raise NotFoundException('Feature with key {} does not exist'.format(feature_key))

        watermarks = self._create_feature_watermarks(wmk_records=feature_records['wmk_records'])

        availability_records = [db['name'] for db in feature_records.get('availability_records')]

        description = None
        if feature_records.get('desc'):
            description = feature_records.get('desc')['description']

        programmatic_descriptions = self._create_programmatic_descriptions(feature_records['prog_descriptions'])

        owners = self._create_owners(feature_records['owner_records'])

        tags = []
        for record in feature_records.get('tag_records'):
            tag_result = Tag(tag_name=record['key'],
                             tag_type=record['tag_type'])
            tags.append(tag_result)

        feature_node = feature_records['feature']

        feature_group = feature_records['fg']

        return {
            'key': feature_node.get('key'),
            'name': feature_node.get('name'),
            'version': feature_node.get('version'),
            'feature_group': feature_group.get('name'),
            'data_type': feature_node.get('data_type'),
            'entity': feature_node.get('entity'),
            'description': description,
            'programmatic_descriptions': programmatic_descriptions,
            'last_updated_timestamp': feature_node.get('last_updated_timestamp'),
            'created_timestamp': feature_node.get('created_timestamp'),
            'watermarks': watermarks,
            'availability': availability_records,
            'tags': tags,
            'badges': self._make_badges(feature_records.get('badge_records')),
            'owners': owners,
            'status': feature_node.get('status')
        }

    def get_feature(self, *, feature_uri: str) -> Feature:
        """
        :param feature_uri: uniquely identifying key for a feature node
        :return: a Feature object
        """
        feature_metadata = self._exec_feature_query(feature_key=feature_uri)

        feature = Feature(
            key=feature_metadata['key'],
            name=feature_metadata['name'],
            version=feature_metadata['version'],
            status=feature_metadata['status'],
            feature_group=feature_metadata['feature_group'],
            entity=feature_metadata['entity'],
            data_type=feature_metadata['data_type'],
            availability=feature_metadata['availability'],
            description=feature_metadata['description'],
            owners=feature_metadata['owners'],
            badges=feature_metadata['badges'],
            tags=feature_metadata['tags'],
            programmatic_descriptions=feature_metadata['programmatic_descriptions'],
            last_updated_timestamp=feature_metadata['last_updated_timestamp'],
            created_timestamp=feature_metadata['created_timestamp'],
            watermarks=feature_metadata['watermarks'])
        return feature

    def _get_resource_generation_code_query_statement(self, resource_type: ResourceType) -> str:
        neo4j_query = textwrap.dedent("""\
            MATCH ({resource_name}:{resource_label} {{key: $resource_key}})
            OPTIONAL MATCH (q:Feature_Generation_Code)-[:GENERATION_CODE_OF]->({resource_name})
            RETURN q as query_records
        """.format(resource_name=resource_type.name.lower(), resource_label=resource_type.name))
        return neo4j_query

    def get_resource_generation_code(self, *, uri: str, resource_type: ResourceType) -> GenerationCode:
        """
        Executes cypher query to get query nodes associated with resource
        """

        # neo4j_query = textwrap.dedent("""\
        # MATCH (feat:{resource_type} {{key: $resource_key}})
        # OPTIONAL MATCH (q:Feature_Generation_Code)-[:GENERATION_CODE_OF]->(feat)
        # RETURN q as query_records
        # """.format(resource_type=resource_type.name))
        neo4j_query = self._get_resource_generation_code_query_statement(resource_type)

        records = self._execute_cypher_query(statement=neo4j_query,
                                             param_dict={'resource_key': uri})
        if not records:
            raise NotFoundException('Generation code for id {} does not exist'.format(id))

        query_result = get_single_record(records)['query_records']
        if not query_result:
            raise NotFoundException('Generation code for id {} does not exist'.format(id))

        return GenerationCode(key=query_result['key'],
                              text=query_result['text'],
                              source=query_result['source'])<|MERGE_RESOLUTION|>--- conflicted
+++ resolved
@@ -160,11 +160,7 @@
         readers = self._exec_usage_query(table_uri)
         owners = self._exec_owners_query(table_uri)
 
-<<<<<<< HEAD
         wmk_results, table_writer, table_apps, timestamp_value, owners, tags, sources, \
-=======
-        wmk_results, table_writer, table_apps, timestamp_value, tags, source, \
->>>>>>> c130ab3e
             badges, prog_descs, resource_reports = self._exec_table_query(table_uri)
 
         joins, filters = self._exec_table_query_query(table_uri)
@@ -431,7 +427,6 @@
 
         # Return Value: (Watermark Results, Table Writer, Last Updated Timestamp, tag records)
 
-<<<<<<< HEAD
         # table_level_query = textwrap.dedent("""\
         # MATCH (table:Table {key: $table_key})
         # OPTIONAL MATCH (wmk:Watermark)-[:BELONG_TO_TABLE]->(table)
@@ -457,30 +452,6 @@
         # """)
 
         table_level_query = self._get_table_query_statement()
-=======
-        table_level_query = textwrap.dedent("""\
-        MATCH (tbl:Table {key: $tbl_key})
-        OPTIONAL MATCH (wmk:Watermark)-[:BELONG_TO_TABLE]->(tbl)
-        OPTIONAL MATCH (app_producer:Application)-[:GENERATES]->(tbl)
-        OPTIONAL MATCH (app_consumer:Application)-[:CONSUMES]->(tbl)
-        OPTIONAL MATCH (tbl)-[:LAST_UPDATED_AT]->(t:Timestamp)
-        OPTIONAL MATCH (tbl)-[:TAGGED_BY]->(tag:Tag{tag_type: $tag_normal_type})
-        OPTIONAL MATCH (tbl)-[:HAS_BADGE]->(badge:Badge)
-        OPTIONAL MATCH (tbl)-[:SOURCE]->(src:Source)
-        OPTIONAL MATCH (tbl)-[:DESCRIPTION]->(prog_descriptions:Programmatic_Description)
-        OPTIONAL MATCH (tbl)-[:HAS_REPORT]->(resource_reports:Report)
-        RETURN collect(distinct wmk) as wmk_records,
-        collect(distinct app_producer) as producing_apps,
-        collect(distinct app_consumer) as consuming_apps,
-        t.last_updated_timestamp as last_updated_timestamp,
-        collect(distinct tag) as tag_records,
-        collect(distinct badge) as badge_records,
-        src,
-        collect(distinct prog_descriptions) as prog_descriptions,
-        collect(distinct resource_reports) as resource_reports
-        """)
-
->>>>>>> c130ab3e
         table_records = self._execute_cypher_query(statement=table_level_query,
                                                    param_dict={'table_key': table_uri,
                                                                'tag_normal_type': 'default'})
@@ -513,12 +484,14 @@
 
         timestamp_value = table_records['last_updated_timestamp']
 
-<<<<<<< HEAD
-        owner_record = []
-
-        for owner in table_records.get('owner_records', []):
-            owner_data = self._get_user_details(user_id=owner['email'])
-            owner_record.append(self._build_user_from_record(record=owner_data))
+        # The owners seem to have been replaced by a separate query.  I left the owners in this query,
+        # but we are not extracting it here.
+        
+        # owner_record = []
+
+        # for owner in table_records.get('owner_records', []):
+        #     owner_data = self._get_user_details(user_id=owner['email'])
+        #     owner_record.append(self._build_user_from_record(record=owner_data))
 
         sources = []
         if table_records['sources']:
@@ -526,13 +499,6 @@
                 src = Source(source_type=record['source_type'],
                             source=record['source'])
                 sources.append(src)
-=======
-        src = None
-
-        if table_records['src']:
-            src = Source(source_type=table_records['src']['source_type'],
-                         source=table_records['src']['source'])
->>>>>>> c130ab3e
 
         prog_descriptions = self._extract_programmatic_descriptions_from_query(
             table_records.get('prog_descriptions', [])
@@ -540,8 +506,13 @@
 
         resource_reports = self._extract_resource_reports_from_query(table_records.get('resource_reports', []))
 
-<<<<<<< HEAD
-        return wmk_results, table_writer, table_apps, timestamp_value, owner_record,\
+        # This owners seem to have been replaced by a separate query.  I left the owners in this query,
+        # but we are not extracting it here.
+
+        # return wmk_results, table_writer, table_apps, timestamp_value, owner_record,\
+        #     tags, sources, badges, prog_descriptions, resource_reports
+
+        return wmk_results, table_writer, table_apps, timestamp_value,\
             tags, sources, badges, prog_descriptions, resource_reports
 
     def _get_table_query_query_statement(self) -> str:
@@ -596,10 +567,6 @@
             }) as filters
         """)
         return table_query_level_query
-=======
-        return wmk_results, table_writer, table_apps, timestamp_value,\
-            tags, src, badges, prog_descriptions, resource_reports
->>>>>>> c130ab3e
 
     @timer_with_counter
     def _exec_table_query_query(self, table_uri: str) -> Tuple:
@@ -609,7 +576,6 @@
         on the table.
         """
 
-<<<<<<< HEAD
         # Return Value: (Watermark Results, Table Writer, Last Updated Timestamp, owner records, tag records)
         # table_query_level_query = textwrap.dedent("""
         # MATCH (table:Table {key: $table_key})
@@ -664,61 +630,6 @@
 
         table_query_level_query = self._get_table_query_query_statement()
         query_records = self._execute_cypher_query(statement=table_query_level_query, param_dict={'table_key': table_uri})
-=======
-        # Return Value: (Watermark Results, Table Writer, Last Updated Timestamp, tag records)
-        table_query_level_query = textwrap.dedent("""
-        MATCH (tbl:Table {key: $tbl_key})
-        OPTIONAL MATCH (tbl)-[:COLUMN]->(col:Column)-[COLUMN_JOINS_WITH]->(j:Join)
-        OPTIONAL MATCH (j)-[JOIN_OF_COLUMN]->(col2:Column)
-        OPTIONAL MATCH (j)-[JOIN_OF_QUERY]->(jq:Query)-[:HAS_EXECUTION]->(exec:Execution)
-        WITH tbl, j, col, col2,
-            sum(coalesce(exec.execution_count, 0)) as join_exec_cnt
-        ORDER BY join_exec_cnt desc
-        LIMIT 5
-        WITH tbl,
-            COLLECT(DISTINCT {
-            join: {
-                joined_on_table: {
-                    database: case when j.left_table_key = $tbl_key
-                              then j.right_database
-                              else j.left_database
-                              end,
-                    cluster: case when j.left_table_key = $tbl_key
-                             then j.right_cluster
-                             else j.left_cluster
-                             end,
-                    schema: case when j.left_table_key = $tbl_key
-                            then j.right_schema
-                            else j.left_schema
-                            end,
-                    name: case when j.left_table_key = $tbl_key
-                          then j.right_table
-                          else j.left_table
-                          end
-                },
-                joined_on_column: col2.name,
-                column: col.name,
-                join_type: j.join_type,
-                join_sql: j.join_sql
-            },
-            join_exec_cnt: join_exec_cnt
-        }) as joins
-        WITH tbl, joins
-        OPTIONAL MATCH (tbl)-[:COLUMN]->(col:Column)-[USES_WHERE_CLAUSE]->(whr:Where)
-        OPTIONAL MATCH (whr)-[WHERE_CLAUSE_OF]->(wq:Query)-[:HAS_EXECUTION]->(whrexec:Execution)
-        WITH tbl, joins,
-            whr, sum(coalesce(whrexec.execution_count, 0)) as where_exec_cnt
-        ORDER BY where_exec_cnt desc
-        LIMIT 5
-        RETURN tbl, joins,
-          COLLECT(DISTINCT {
-            where_clause: whr.where_clause,
-            where_exec_cnt: where_exec_cnt
-          }) as filters
-        """)
-
-        query_records = self._execute_cypher_query(statement=table_query_level_query, param_dict={'tbl_key': table_uri})
->>>>>>> c130ab3e
 
         table_query_records = get_single_record(query_records)
 
