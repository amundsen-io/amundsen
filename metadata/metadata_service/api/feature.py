import json
import logging
from http import HTTPStatus
from typing import Any, Iterable, Mapping, Union

from amundsen_common.models.feature import FeatureSchema
<<<<<<< HEAD
from amundsen_common.models.lineage import LineageSchema
=======
from amundsen_common.models.query import QuerySchema
>>>>>>> 31e77884
from flasgger import swag_from
from flask import request
from flask_restful import Resource, reqparse

from metadata_service.api.badge import BadgeCommon
from metadata_service.api.tag import TagCommon
from metadata_service.entity.resource_type import ResourceType
from metadata_service.exception import NotFoundException
from metadata_service.proxy import get_proxy_client

LOGGER = logging.getLogger(__name__)


class FeatureDetailAPI(Resource):
    """
    FeatureDetail API
    """

    def __init__(self) -> None:
        self.client = get_proxy_client()

    @swag_from('swagger_doc/feature/detail_get.yml')
    def get(self, feature_uri: str) -> Iterable[Union[Mapping, int, None]]:
        try:
            feature = self.client.get_feature(feature_uri=feature_uri)
            schema = FeatureSchema()
            return schema.dump(feature), HTTPStatus.OK
        except NotFoundException:
            LOGGER.error(f'NotFoundException: feature_uri {feature_uri} does not exist')
            return {'message': f'feature_uri {feature_uri} does not exist'}, HTTPStatus.NOT_FOUND
        except Exception as e:
            LOGGER.error(f'Internal server error occurred when getting feature details: {e}')
            return {'message': f'Internal server error: {e}'}, HTTPStatus.INTERNAL_SERVER_ERROR


class FeatureLineageAPI(Resource):

    def __init__(self) -> None:
        self.client = get_proxy_client()
        self.parser = reqparse.RequestParser()
        self.parser.add_argument('direction', type=str, required=False, default="both")
        self.parser.add_argument('depth', type=int, required=False, default=1)

    @swag_from('swagger_doc/feature/lineage_get.yml')
    def get(self, feature_uri: str) -> Iterable[Union[Mapping, int, None]]:
        args = self.parser.parse_args()
        direction = args.get('direction')
        depth = args.get('depth')
        try:
            lineage = self.client.get_lineage(id=feature_uri,
                                              resource_type=ResourceType.Feature,
                                              direction=direction,
                                              depth=depth)
            schema = LineageSchema()
            return schema.dump(lineage), HTTPStatus.OK

        except Exception as e:
            LOGGER.error(f'Internal server error occurred when getting feature lineage: {e}')
            return {'message': f'Exception raised when getting lineage: {e}'}, HTTPStatus.NOT_FOUND


class FeatureStatsAPI(Resource):

    # TODO integrate stats source for FE
    def __init__(self) -> None:
        self.client = get_proxy_client()

    @swag_from('swagger_doc/feature/detail_get.yml')
    def get(self, feature_uri: str) -> Iterable[Union[Mapping, int, None]]:
        pass


class FeatureGenerationCodeAPI(Resource):

    def __init__(self) -> None:
        self.client = get_proxy_client()

    @swag_from('swagger_doc/feature/detail_get.yml')
    def get(self, feature_uri: str) -> Iterable[Union[Mapping, int, None]]:
        try:
            generation_code = self.client.get_resource_generation_code(uri=feature_uri,
                                                                       resource_type=ResourceType.Feature)
            schema = QuerySchema()
            return schema.dump(generation_code), HTTPStatus.OK

        except NotFoundException:
            LOGGER.error(f'NotFoundException: feature_uri {feature_uri} does not exist')
            return {'message': f'feature_uri {feature_uri} does not exist'}, HTTPStatus.NOT_FOUND

        except Exception as e:
            LOGGER.info(f'Internal server error when getting feature generation code: {e}')
            return {'message': 'Internal Server Error'}, HTTPStatus.INTERNAL_SERVER_ERROR


class FeatureSampleAPI(Resource):

    # TODO use DataSample common model
    def __init__(self) -> None:
        self.client = get_proxy_client()

    @swag_from('swagger_doc/feature/detail_get.yml')
    def get(self, feature_uri: str) -> Iterable[Union[Mapping, int, None]]:
        pass


class FeatureOwnerAPI(Resource):

    def __init__(self) -> None:
        self.client = get_proxy_client()

    @swag_from('swagger_doc/feature/owner_put.yml')
    def put(self, feature_uri: str, owner: str) -> Iterable[Union[Mapping, int, None]]:
        try:
            self.client.add_resource_owner(uri=feature_uri, resource_type=ResourceType.Feature, owner=owner)
            return {'message': f'The owner {owner} for feature_uri {feature_uri} '
                               'was added successfully'}, HTTPStatus.OK
        except Exception as e:
            LOGGER.error(f'Internal server error occurred when adding owner: {e}')
            return {'message': f'The owner {owner} for feature_uri {feature_uri} was '
                               f'not added successfully. Message: {e}'}, HTTPStatus.INTERNAL_SERVER_ERROR

    @swag_from('swagger_doc/feature/owner_delete.yml')
    def delete(self, feature_uri: str, owner: str) -> Iterable[Union[Mapping, int, None]]:
        try:
            self.client.delete_resource_owner(uri=feature_uri, resource_type=ResourceType.Feature, owner=owner)
            return {'message': f'The owner {owner} for feature_uri {feature_uri} '
                               'was deleted successfully'}, HTTPStatus.OK
        except Exception as e:
            LOGGER.error(f'Internal server error occurred when deleting owner: {e}')
            return {'message': f'The owner {owner} for feature_uri {feature_uri} '
                               f'was not deleted successfully. Message: {e}'}, HTTPStatus.INTERNAL_SERVER_ERROR


class FeatureDescriptionAPI(Resource):

    def __init__(self) -> None:
        self.client = get_proxy_client()

    @swag_from('swagger_doc/common/description_get.yml')
    def get(self, id: str) -> Iterable[Any]:
        """
        Returns description from proxy
        """
        try:
            description = self.client.get_resource_description(resource_type=ResourceType.Feature,
                                                               uri=id).description
            return {'description': description}, HTTPStatus.OK

        except NotFoundException:
            LOGGER.error(f'NotFoundException: feature_uri {id} does not exist')
            return {'message': f'feature_uri {id} does not exist'}, HTTPStatus.NOT_FOUND

        except Exception as e:
            LOGGER.error(f'Internal server error occurred when getting description: {e}')
            return {'message': f'Internal server error: {e}'}, HTTPStatus.INTERNAL_SERVER_ERROR

    @swag_from('swagger_doc/common/description_put.yml')
    def put(self, id: str) -> Iterable[Any]:
        """
        Updates feature description (passed as a request body)
        """
        try:
            description = json.loads(request.data).get('description')
            self.client.put_resource_description(resource_type=ResourceType.Feature,
                                                 uri=id, description=description)
            return None, HTTPStatus.OK

        except NotFoundException:
            LOGGER.error(f'NotFoundException: feature_uri {id} does not exist')
            return {'message': 'feature_uri {} does not exist'.format(id)}, HTTPStatus.NOT_FOUND

        except Exception as e:
            LOGGER.error(f'Internal server error occurred when adding description: {e}')
            return {'message': f'Internal server error: {e}'}, HTTPStatus.INTERNAL_SERVER_ERROR


class FeatureTagAPI(Resource):
    """
    Only for user tags not owner tags
    """

    def __init__(self) -> None:
        self.client = get_proxy_client()
        self.parser = reqparse.RequestParser()
        self.parser.add_argument('tag_type', type=str, required=False, default='default')

        self._tag_common = TagCommon(client=self.client)

    @swag_from('swagger_doc/tag/tag_put.yml')
    def put(self, id: str, tag: str) -> Iterable[Union[Mapping, int, None]]:
        args = self.parser.parse_args()
        # use tag_type to distinguish between tag and badge
        tag_type = args.get('tag_type', 'default')

        if tag_type == 'owner':
            LOGGER.error(f'Invalid attempt to add owner tag')
            return \
                {'message': f'The tag {tag} for id {id} with type {tag_type} '
                            f'and resource_type {ResourceType.Feature.name} is '
                            'not added successfully because owner tags are not editable'}, \
                HTTPStatus.CONFLICT

        return self._tag_common.put(id=id,
                                    resource_type=ResourceType.Feature,
                                    tag=tag,
                                    tag_type=tag_type)

    @swag_from('swagger_doc/tag/tag_delete.yml')
    def delete(self, id: str, tag: str) -> Iterable[Union[Mapping, int, None]]:
        args = self.parser.parse_args()
        tag_type = args.get('tag_type', 'default')
        if tag_type == 'owner':
            LOGGER.error(f'Invalid attempt to delete owner tag')
            return \
                {'message': f'The tag {tag} for id {id} with type {tag_type} '
                            f'and resource_type {ResourceType.Feature.name} is '
                            'not deleted because owner tags are not editable'}, \
                HTTPStatus.CONFLICT

        return self._tag_common.delete(id=id,
                                       resource_type=ResourceType.Feature,
                                       tag=tag,
                                       tag_type=tag_type)


class FeatureBadgeAPI(Resource):

    def __init__(self) -> None:
        self.client = get_proxy_client()
        self.parser = reqparse.RequestParser()
        self.parser.add_argument('category', type=str, required=True)

        self._badge_common = BadgeCommon(client=self.client)

    @swag_from('swagger_doc/badge/badge_put.yml')
    def put(self, id: str, badge: str) -> Iterable[Union[Mapping, int, None]]:
        args = self.parser.parse_args()
        category = args.get('category', '')

        return self._badge_common.put(id=id,
                                      resource_type=ResourceType.Feature,
                                      badge_name=badge,
                                      category=category)

    @swag_from('swagger_doc/badge/badge_delete.yml')
    def delete(self, id: str, badge: str) -> Iterable[Union[Mapping, int, None]]:
        args = self.parser.parse_args()
        category = args.get('category', '')

        return self._badge_common.delete(id=id,
                                         resource_type=ResourceType.Feature,
                                         badge_name=badge,
                                         category=category)<|MERGE_RESOLUTION|>--- conflicted
+++ resolved
@@ -4,11 +4,8 @@
 from typing import Any, Iterable, Mapping, Union
 
 from amundsen_common.models.feature import FeatureSchema
-<<<<<<< HEAD
 from amundsen_common.models.lineage import LineageSchema
-=======
 from amundsen_common.models.query import QuerySchema
->>>>>>> 31e77884
 from flasgger import swag_from
 from flask import request
 from flask_restful import Resource, reqparse
