# Copyright Contributors to the Amundsen project.
# SPDX-License-Identifier: Apache-2.0

import os

from setuptools import find_packages, setup

<<<<<<< HEAD
__version__ = '2.10.1'
=======
__version__ = '2.11.0'
>>>>>>> 09eb4d08

oidc = ['flaskoidc==1.0.0']

requirements_path = os.path.join(os.path.dirname(os.path.realpath(__file__)), 'requirements.txt')
with open(requirements_path) as requirements_file:
    requirements = requirements_file.readlines()

requirements_path = os.path.join(os.path.dirname(os.path.realpath(__file__)), 'requirements-common.txt')
with open(requirements_path) as requirements_file:
    requirements_common = requirements_file.readlines()

requirements_path = os.path.join(os.path.dirname(os.path.realpath(__file__)), 'requirements-dev.txt')
with open(requirements_path) as requirements_file:
    requirements_dev = requirements_file.readlines()

all_deps = requirements + requirements_common + requirements_dev + oidc

setup(
    name='amundsen-search',
    version=__version__,
    description='Search Service for Amundsen',
    url='https://github.com/amundsen-io/amundsen/tree/main/search',
    maintainer='Amundsen TSC',
    maintainer_email='amundsen-tsc@lists.lfai.foundation',
    packages=find_packages(exclude=['tests*']),
    include_package_data=True,
    zip_safe=False,
    dependency_links=[],
    install_requires=requirements + requirements_common,
    extras_require={
        'all': all_deps,
        'dev': requirements_dev,
        'oidc': oidc
    },
    python_requires=">=3.6"
)<|MERGE_RESOLUTION|>--- conflicted
+++ resolved
@@ -5,11 +5,7 @@
 
 from setuptools import find_packages, setup
 
-<<<<<<< HEAD
-__version__ = '2.10.1'
-=======
-__version__ = '2.11.0'
->>>>>>> 09eb4d08
+__version__ = '2.11.1'
 
 oidc = ['flaskoidc==1.0.0']
 
