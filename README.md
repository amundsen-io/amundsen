--- conflicted
+++ resolved
@@ -95,15 +95,11 @@
 
 ## Getting Started
 
-<<<<<<< HEAD
-Please visit the Amundsen installation documentation for a [quick start](./amundsen/docs/installation.md) to bootstrap a default version of Amundsen with dummy data.
-=======
 Please visit the Amundsen installation documentation for a [quick start](./docs/installation.md) to bootstrap a default version of Amundsen with dummy data.
->>>>>>> d470151d
 
 ## Architecture Overview
 
-Please visit [Architecture](./amundsen/docs/architecture.md) for Amundsen architecture overview.
+Please visit [Architecture](./docs/architecture.md) for Amundsen architecture overview.
 
 ## Supported Entities
 
@@ -153,11 +149,11 @@
 
 ## Installation
 
-Please visit [Installation guideline](./amundsen/docs/installation.md) on how to install Amundsen.
+Please visit [Installation guideline](./docs/installation.md) on how to install Amundsen.
 
 ## Roadmap
 
-Please visit [Roadmap](./amundsen/docs/roadmap.md) if you are interested in Amundsen upcoming roadmap items.
+Please visit [Roadmap](./docs/roadmap.md) if you are interested in Amundsen upcoming roadmap items.
 
 ## Blog Posts and Interviews
 
