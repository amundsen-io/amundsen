# Copyright Contributors to the Amundsen project.
# SPDX-License-Identifier: Apache-2.0
import os

from setuptools import find_packages, setup

__version__ = '0.14.0'
<<<<<<< HEAD
=======

requirements_path = os.path.join(os.path.dirname(os.path.realpath(__file__)), 'requirements-common.txt')
with open(requirements_path) as requirements_file:
    requirements_common = requirements_file.readlines()

requirements_path = os.path.join(os.path.dirname(os.path.realpath(__file__)), 'requirements-dev.txt')
with open(requirements_path) as requirements_file:
    requirements_dev = requirements_file.readlines()

# avoid circular references
requirements_common = [r for r in requirements_common if not r.startswith('amundsen-common')]

all_deps = requirements_common + requirements_dev
>>>>>>> 3bbc4669

setup(
    name='amundsen-common',
    version=__version__,
    description='Common code library for Amundsen',
    long_description=open('README.md').read(),
    long_description_content_type='text/markdown',
    url='https://github.com/amundsen-io/amundsen/tree/main/common',
    maintainer='Amundsen TSC',
    maintainer_email='amundsen-tsc@lists.lfai.foundation',
    packages=find_packages(exclude=['tests*']),
    install_requires=requirements_common,
    extras_require={
        'all': all_deps,
        'dev': requirements_dev
    },
    python_requires=">=3.6",
    package_data={'amundsen_common': ['py.typed']},
)<|MERGE_RESOLUTION|>--- conflicted
+++ resolved
@@ -5,8 +5,6 @@
 from setuptools import find_packages, setup
 
 __version__ = '0.14.0'
-<<<<<<< HEAD
-=======
 
 requirements_path = os.path.join(os.path.dirname(os.path.realpath(__file__)), 'requirements-common.txt')
 with open(requirements_path) as requirements_file:
@@ -20,7 +18,6 @@
 requirements_common = [r for r in requirements_common if not r.startswith('amundsen-common')]
 
 all_deps = requirements_common + requirements_dev
->>>>>>> 3bbc4669
 
 setup(
     name='amundsen-common',
