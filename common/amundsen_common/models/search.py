# Copyright Contributors to the Amundsen project.
# SPDX-License-Identifier: Apache-2.0

from typing import List, Optional, Dict

import attr

from marshmallow3_annotations.ext.attrs import AttrsSchema


@attr.s(auto_attribs=True, kw_only=True)
class Filter:
    name: str
    values: List[str]
    operation: str


class FilterSchema(AttrsSchema):
    class Meta:
        target = Filter
        register_as_scheme = True


@attr.s(auto_attribs=True, kw_only=True)
class SearchRequest:
    query_term: str
    resource_types: List[str] = []
    page_index: Optional[int] = 0
    results_per_page: Optional[int] = 10
    filters: List[Filter] = []


class SearchRequestSchema(AttrsSchema):
    class Meta:
        target = SearchRequest
        register_as_scheme = True


@attr.s(auto_attribs=True, kw_only=True)
class SearchResponse:
    msg: str
    page_index: int
    results_per_page: int
    results: Dict  # type: ignore
    status_code: int


class SearchResponseSchema(AttrsSchema):
    class Meta:
        target = SearchResponse
        register_as_scheme = True


@attr.s(auto_attribs=True, kw_only=True)
class UpdateDocumentRequest:
    resource_key: str
    resource_type: str
    field: str
    value: str
<<<<<<< HEAD
=======
    operation: str  # can be add or overwrite
>>>>>>> 86747215


class UpdateDocumentRequestSchema(AttrsSchema):
    class Meta:
        target = UpdateDocumentRequest
        register_as_scheme = True<|MERGE_RESOLUTION|>--- conflicted
+++ resolved
@@ -57,10 +57,7 @@
     resource_type: str
     field: str
     value: str
-<<<<<<< HEAD
-=======
     operation: str  # can be add or overwrite
->>>>>>> 86747215
 
 
 class UpdateDocumentRequestSchema(AttrsSchema):
