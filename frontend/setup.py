# Copyright Contributors to the Amundsen project.
# SPDX-License-Identifier: Apache-2.0

import logging
import os
import subprocess

from setuptools import setup, find_packages

BASE_DIR = os.path.abspath(os.path.dirname(__file__))
PACKAGE_DIR = os.path.join(BASE_DIR, 'amundsen_application', 'static')


def is_npm_installed() -> bool:
    try:
        subprocess.check_call(['npm --version'], shell=True)
        return True
    except subprocess.CalledProcessError:
        return False


def build_js() -> None:
    if not is_npm_installed():
        logging.error('npm must be available')

    try:
        subprocess.check_call(['npm install'], cwd=PACKAGE_DIR, shell=True)
        subprocess.check_call(['npm run build'], cwd=PACKAGE_DIR, shell=True)
    except Exception as e:
        logging.warn('Installation of npm dependencies failed')
        logging.warn(str(e))


build_js()

requirements_path = os.path.join(os.path.dirname(os.path.realpath(__file__)), 'requirements.txt')
with open(requirements_path) as requirements_file:
    requirements = requirements_file.readlines()

requirements_path = os.path.join(os.path.dirname(os.path.realpath(__file__)), 'requirements-common.txt')
with open(requirements_path) as requirements_file:
    requirements_common = requirements_file.readlines()

requirements_path = os.path.join(os.path.dirname(os.path.realpath(__file__)), 'requirements-dev.txt')
with open(requirements_path) as requirements_file:
    requirements_dev = requirements_file.readlines()

<<<<<<< HEAD
__version__ = '3.11.2'
=======
__version__ = '3.12.0'
>>>>>>> 09eb4d08

oidc = ['flaskoidc==1.0.0']
pyarrrow = ['pyarrow==3.0.0']
bigquery_preview = ['google-cloud-bigquery>=2.13.1,<3.0.0', 'flatten-dict==0.3.0']
all_deps = requirements + requirements_common + requirements_dev + oidc + pyarrrow + bigquery_preview

setup(
    name='amundsen-frontend',
    version=__version__,
    description='Web UI for Amundsen',
    url='https://www.github.com/amundsen-io/amundsen/tree/main/frontend',
    maintainer='Amundsen TSC',
    maintainer_email='amundsen-tsc@lists.lfai.foundation',
    packages=find_packages(exclude=['tests*']),
    include_package_data=True,
    dependency_links=[],
    setup_requires=['cython >= 0.29'],
    install_requires=requirements + requirements_common,
    extras_require={
        'oidc': oidc,
        'dev': requirements_dev,
        'pyarrow': pyarrrow,
        'bigquery_preview': bigquery_preview,
        'all': all_deps,
    },
    python_requires=">=3.6",
    entry_points="""
        [action_log.post_exec.plugin]
        logging_action_log=amundsen_application.log.action_log_callback:logging_action_log
    """,
    classifiers=[
        'Programming Language :: Python :: 3.6',
        'Programming Language :: Python :: 3.7',
    ],
)<|MERGE_RESOLUTION|>--- conflicted
+++ resolved
@@ -45,11 +45,7 @@
 with open(requirements_path) as requirements_file:
     requirements_dev = requirements_file.readlines()
 
-<<<<<<< HEAD
-__version__ = '3.11.2'
-=======
-__version__ = '3.12.0'
->>>>>>> 09eb4d08
+__version__ = '3.12.1'
 
 oidc = ['flaskoidc==1.0.0']
 pyarrrow = ['pyarrow==3.0.0']
