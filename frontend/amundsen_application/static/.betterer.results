--- conflicted
+++ resolved
@@ -65,30 +65,11 @@
       [118, 19, 20, "Must use destructuring state assignment", "3067028466"],
       [126, 10, 137, "Visible, non-interactive elements with click handlers must have at least one keyboard listener.", "3965651236"]
     ],
-<<<<<<< HEAD
-    "js/components/EditableText/index.tsx:2168483193": [
-      [51, 2, 21, "textAreaRef should be placed after componentDidUpdate", "3072052035"],
-      [72, 6, 13, "Do not use setState in componentDidUpdate", "57229240"],
-      [80, 10, 25, "Must use destructuring props assignment", "793704523"],
-      [81, 8, 25, "Must use destructuring props assignment", "793704523"],
-      [83, 32, 16, "Must use destructuring state assignment", "3998965439"],
-      [83, 53, 21, "Must use destructuring state assignment", "1159122654"],
-      [85, 6, 13, "Do not use setState in componentDidUpdate", "57229240"],
-      [90, 4, 22, "Must use destructuring props assignment", "2225424112"],
-      [94, 4, 22, "Must use destructuring props assignment", "2225424112"],
-      [98, 27, 23, "Must use destructuring props assignment", "2982501243"],
-      [101, 23, 23, "Must use destructuring props assignment", "2982501243"],
-      [109, 6, 22, "Must use destructuring props assignment", "2225424112"],
-      [116, 4, 24, "Must use destructuring props assignment", "3049746099"],
-      [134, 19, 20, "Script URL is a form of eval.", "3373049033"],
-      [146, 8, 207, "A control must be associated with a text label.", "2914986446"]
-=======
     "js/components/EditableText/index.tsx:1961540365": [
       [51, 2, 21, "textAreaRef should be placed after componentDidUpdate", "3072052035"],
       [78, 6, 13, "Do not use setState in componentDidUpdate", "57229240"],
       [95, 6, 13, "Do not use setState in componentDidUpdate", "57229240"],
       [148, 19, 20, "Script URL is a form of eval.", "3373049033"]
->>>>>>> 08bea6c1
     ],
     "js/components/EntityCard/EntityCardSection/index.tsx:474926744": [
       [25, 2, 55, "editButton should be placed after constructor", "2479426463"],
