import { ResourceType } from 'interfaces/Resources';
import { getDisplayNameByResource } from 'config/config-utils';

export const PAGINATION_PAGE_RANGE = 10;
export const RESULTS_PER_PAGE = 10;

// TODO: Hard-coded text strings should be translatable/customizable
export const DOCUMENT_TITLE_SUFFIX = ' - Amundsen Search';
export const SEARCHPAGE_TITLE = 'Amundsen Search';

export const PAGE_INDEX_ERROR_MESSAGE =
  'Page index out of bounds for available matches';

export const SEARCH_DEFAULT_MESSAGE =
  'Your search results will be shown here.\n\
Try entering a search term or using any of the filters to the left.';

export const SEARCH_SOURCE_NAME = 'search_results';
export const SEARCH_ERROR_MESSAGE_PREFIX = 'Your search did not match any ';
export const SEARCH_ERROR_MESSAGE_SUFFIX = ' results';

export const RESOURCE_SELECTOR_TITLE = 'Resource';
export const DASHBOARD_RESOURCE_TITLE = getDisplayNameByResource(
  ResourceType.dashboard
);
export const TABLE_RESOURCE_TITLE = getDisplayNameByResource(
  ResourceType.table
);
export const USER_RESOURCE_TITLE = getDisplayNameByResource(ResourceType.user);
export const FEATURE_RESOURCE_TITLE = getDisplayNameByResource(
  ResourceType.feature
);
<<<<<<< HEAD
export const REPORT_RESOURCE_TITLE = getDisplayNameByResource(
  ResourceType.report
);
=======

export const INPUT_FILTER_PLACEHOLDER_MESSAGE = 'Exact name or *wild card*';
export const DELAY_SHOW_POPOVER_MS = 300;
>>>>>>> b30fad8f
<|MERGE_RESOLUTION|>--- conflicted
+++ resolved
@@ -30,12 +30,9 @@
 export const FEATURE_RESOURCE_TITLE = getDisplayNameByResource(
   ResourceType.feature
 );
-<<<<<<< HEAD
 export const REPORT_RESOURCE_TITLE = getDisplayNameByResource(
   ResourceType.report
 );
-=======
 
 export const INPUT_FILTER_PLACEHOLDER_MESSAGE = 'Exact name or *wild card*';
-export const DELAY_SHOW_POPOVER_MS = 300;
->>>>>>> b30fad8f
+export const DELAY_SHOW_POPOVER_MS = 300;