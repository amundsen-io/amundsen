--- conflicted
+++ resolved
@@ -267,12 +267,10 @@
 
         expect(actual).toEqual(expected);
       });
-<<<<<<< HEAD
-=======
-
-      it('should not show column statistics icon since column_usage is excluded', () => {
-        const { wrapper } = setup({ columns });
-        const expectedLength = 0;
+
+      it('should show column statistics icon', () => {
+        const { wrapper } = setup({ columns });
+        const expectedLength = 1;
 
         const iconElementLength = wrapper.find('GraphIcon').length;
         const overlayTriggerLength = wrapper.find('OverlayTrigger').length;
@@ -280,7 +278,6 @@
         expect(iconElementLength).toEqual(expectedLength);
         expect(overlayTriggerLength).toEqual(expectedLength);
       });
->>>>>>> 3e7bfec8
     });
 
     describe('when columns with several stats including usage are passed', () => {
@@ -301,11 +298,9 @@
         expect(actual).toEqual(expected);
       });
 
-<<<<<<< HEAD
-=======
-      it('should show 1 column statistics icon for the one that has a stat outside of column_usage', () => {
-        const { wrapper } = setup({ columns });
-        const expectedLength = 1;
+      it('should show column statistics icon', () => {
+        const { wrapper } = setup({ columns });
+        const expectedLength = columns.length;
 
         const iconElementLength = wrapper.find('GraphIcon').length;
         const overlayTriggerLength = wrapper.find('OverlayTrigger').length;
@@ -314,7 +309,6 @@
         expect(overlayTriggerLength).toEqual(expectedLength);
       });
 
->>>>>>> 3e7bfec8
       describe('when usage sorting is passed', () => {
         it('should sort the data by that value', () => {
           const { wrapper } = setup({
