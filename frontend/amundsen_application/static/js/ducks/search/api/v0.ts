import axios, { AxiosResponse } from 'axios';

import {
  indexDashboardsEnabled,
  indexFeaturesEnabled,
  indexUsersEnabled,
} from 'config/config-utils';
import { ResourceType, SearchType } from 'interfaces';

import {
  DashboardSearchResults,
  FeatureSearchResults,
  TableSearchResults,
  UserSearchResults,
  ReportSearchResults,
} from '../types';

import { ResourceFilterReducerState } from '../filters/reducer';

export const BASE_URL = '/api/search/v1';

<<<<<<< HEAD
const RESOURCE_TYPES = ['dashboards', 'features', 'tables', 'users', 'reports'];
=======
const RESOURCE_TYPES = ['dashboard', 'feature', 'table', 'user'];
>>>>>>> b30fad8f

export interface SearchAPI {
  msg: string;
  status_code: number;
  search_term: string;
<<<<<<< HEAD
  dashboards?: DashboardSearchResults;
  features?: FeatureSearchResults;
  tables?: TableSearchResults;
  users?: UserSearchResults;
  reports?: ReportSearchResults;
=======
  dashboard?: DashboardSearchResults;
  feature?: FeatureSearchResults;
  table?: TableSearchResults;
  user?: UserSearchResults;
>>>>>>> b30fad8f
}

export const searchHelper = (response: AxiosResponse<SearchAPI>) => {
  const { data } = response;
  const ret = { searchTerm: data.search_term };
  RESOURCE_TYPES.forEach((key) => {
    if (data[key]) {
      ret[key] = data[key];
    }
  });
  return ret;
};

export const isResourceIndexed = (resource: ResourceType) => {
<<<<<<< HEAD
  // table is always configured and user has a separate case
  if (
    resource === ResourceType.table ||
    resource === ResourceType.report ||
    resource === ResourceType.user
  ) {
=======
  // table is always configured
  if (resource === ResourceType.table) {
>>>>>>> b30fad8f
    return true;
  }
  if (resource === ResourceType.user) {
    return indexUsersEnabled();
  }
  if (resource === ResourceType.dashboard) {
    return indexDashboardsEnabled();
  }
  if (resource === ResourceType.feature) {
    return indexFeaturesEnabled();
  }
  return false;
};

export function search(
  pageIndex: number,
  resultsPerPage: number,
  resources: ResourceType[],
  searchTerm: string,
  filters: ResourceFilterReducerState = {},
  searchType: SearchType
) {
  // If given invalid resource in list dont search for that one only for valid ones
  const validResources = resources.filter((r) => isResourceIndexed(r));
  if (!validResources.length) {
    // If there are no resources to search through then return {}
    return Promise.resolve({});
  }

  return axios
    .post(`${BASE_URL}/search`, {
      filters,
      pageIndex,
      resources: validResources,
      resultsPerPage,
      searchTerm,
      searchType,
    })
    .then(searchHelper);
}<|MERGE_RESOLUTION|>--- conflicted
+++ resolved
@@ -19,28 +19,17 @@
 
 export const BASE_URL = '/api/search/v1';
 
-<<<<<<< HEAD
-const RESOURCE_TYPES = ['dashboards', 'features', 'tables', 'users', 'reports'];
-=======
-const RESOURCE_TYPES = ['dashboard', 'feature', 'table', 'user'];
->>>>>>> b30fad8f
+const RESOURCE_TYPES = ['dashboard', 'feature', 'table', 'user', 'report'];
 
 export interface SearchAPI {
   msg: string;
   status_code: number;
   search_term: string;
-<<<<<<< HEAD
-  dashboards?: DashboardSearchResults;
-  features?: FeatureSearchResults;
-  tables?: TableSearchResults;
-  users?: UserSearchResults;
-  reports?: ReportSearchResults;
-=======
   dashboard?: DashboardSearchResults;
   feature?: FeatureSearchResults;
   table?: TableSearchResults;
   user?: UserSearchResults;
->>>>>>> b30fad8f
+  report?: ReportSearchResults;
 }
 
 export const searchHelper = (response: AxiosResponse<SearchAPI>) => {
@@ -55,17 +44,8 @@
 };
 
 export const isResourceIndexed = (resource: ResourceType) => {
-<<<<<<< HEAD
-  // table is always configured and user has a separate case
-  if (
-    resource === ResourceType.table ||
-    resource === ResourceType.report ||
-    resource === ResourceType.user
-  ) {
-=======
   // table is always configured
-  if (resource === ResourceType.table) {
->>>>>>> b30fad8f
+  if (resource === ResourceType.table || resource === ResourceType.report) {
     return true;
   }
   if (resource === ResourceType.user) {
