import { SagaIterator } from 'redux-saga';
import {
  call,
  debounce,
  put,
  select,
  takeEvery,
  takeLatest,
} from 'redux-saga/effects';
import * as isEqual from 'lodash/isEqual';
import * as qs from 'simple-query-string';

import { ResourceType, SearchType } from 'interfaces';

import { BrowserHistory, updateSearchUrl } from 'utils/navigationUtils';
import { RESULTS_PER_PAGE } from 'pages/SearchPage/constants';
import * as API from './api/v0';

import {
  LoadPreviousSearch,
  SearchAll,
  SearchAllRequest,
  SearchResource,
  SearchResourceRequest,
  InlineSearch,
  InlineSearchRequest,
  SubmitSearch,
  SubmitSearchRequest,
  SubmitSearchResource,
  SubmitSearchResourceRequest,
  UpdateSearchState,
  UpdateSearchStateRequest,
  UrlDidUpdate,
  UrlDidUpdateRequest,
} from './types';

import {
  initialState,
  initialInlineResultsState,
  searchAll,
  searchAllFailure,
  searchAllSuccess,
  searchResource,
  searchResourceFailure,
  searchResourceSuccess,
  getInlineResults,
  getInlineResultsSuccess,
  getInlineResultsFailure,
  updateFromInlineResult,
  updateSearchState,
  submitSearchResource,
} from './reducer';
import { initialFilterState } from './filters/reducer';
import { autoSelectResource, getPageIndex, getSearchState } from './utils';

//  SEARCH SAGAS
//  The actions that trigger these sagas are fired directly from components.

/**
 * Handles workflow for any user action that causes an update to the searchTerm,
 * which requires that all resources be re-searched.
 */

const SEARCHABLE_RESOURCES = [
  ResourceType.table,
  ResourceType.dashboard,
  ResourceType.feature,
  ResourceType.user,
];

export function* submitSearchWorker(action: SubmitSearchRequest): SagaIterator {
  const { searchTerm, useFilters } = action.payload;
  yield put(
    searchAll(
      searchTerm ? SearchType.SUBMIT_TERM : SearchType.CLEAR_TERM,
      searchTerm,
      ResourceType.table,
      0,
      useFilters
    )
  );
}
export function* submitSearchWatcher(): SagaIterator {
  yield takeLatest(SubmitSearch.REQUEST, submitSearchWorker);
}

/**
 * Handles workflow for any user action that causes an update to the search input for a given resource
 */
export function* submitSearchResourceWorker(
  action: SubmitSearchResourceRequest
): SagaIterator {
  const state = yield select(getSearchState);
  let { search_term, resource } = state;
  const { filters } = state;
  const { pageIndex, searchType, searchTerm, updateUrl } = action.payload;

  search_term = searchTerm !== undefined ? searchTerm : search_term;
  resource = action.payload.resource || resource;

  filters[resource] = action.payload.resourceFilters || filters[resource];
  yield put(searchResource(searchType, search_term, resource, pageIndex));

  if (updateUrl) {
    updateSearchUrl({
      filters,
      resource,
      term: search_term,
      index: pageIndex,
    });
  }
}
export function* submitSearchResourceWatcher(): SagaIterator {
  yield takeEvery(SubmitSearchResource.REQUEST, submitSearchResourceWorker);
}

/**
 * Handles workflow for any user action that causes an update to the search state.
 * Updates the search url if necessary.
 */
export function* updateSearchStateWorker(
  action: UpdateSearchStateRequest
): SagaIterator {
  if (action.payload !== undefined) {
    const { filters, resource, updateUrl, submitSearch } = action.payload;
    const state = yield select(getSearchState);
    if (filters && submitSearch) {
      yield put(searchAll(SearchType.FILTER, '', ResourceType.table, 0, true));
    } else if (updateUrl) {
      updateSearchUrl({
        resource: resource || state.resource,
        term: state.search_term,
        index: getPageIndex(state, resource),
        filters: filters || state.filters,
      });
    }
  }
}
export function* updateSearchStateWatcher(): SagaIterator {
  yield takeEvery(UpdateSearchState.REQUEST, updateSearchStateWorker);
}

/**
 * Handles workflow for handling url updates on the /search route.
 * Ensures that search state and and search results are updated based on url parameters.
 */
export function* urlDidUpdateWorker(action: UrlDidUpdateRequest): SagaIterator {
  const { urlSearch } = action.payload;
  const { term = '', resource, index, filters } = qs.parse(urlSearch);
  const parsedIndex = parseInt(index, 10);
  const parsedFilters = filters ? JSON.parse(filters) : null;

  const state = yield select(getSearchState);
  if (!!term && state.search_term !== term) {
    let updateUrl = false;
    if (parsedFilters) {
      updateUrl = true;
      yield put(
        updateSearchState({
          filters: {
            ...state.filters,
            [resource]: parsedFilters,
          },
        })
      );
    }
    yield put(
      searchAll(SearchType.LOAD_URL, term, resource, parsedIndex, updateUrl)
    );
  } else if (resource) {
    if (resource !== state.resource) {
      yield put(updateSearchState({ resource }));
    }

    if (parsedFilters && !isEqual(state.filters[resource], parsedFilters)) {
      yield put(
        submitSearchResource({
          resource,
          searchTerm: term,
          resourceFilters: parsedFilters,
          pageIndex: parsedIndex,
          searchType: SearchType.LOAD_URL,
        })
      );
    } else if (
      !isNaN(parsedIndex) &&
      parsedIndex !== getPageIndex(state, resource)
    ) {
      yield put(
        submitSearchResource({
          pageIndex: parsedIndex,
          searchType: SearchType.LOAD_URL,
        })
      );
    }
  }
}
export function* urlDidUpdateWatcher(): SagaIterator {
  yield takeEvery(UrlDidUpdate.REQUEST, urlDidUpdateWorker);
}

/**
 * Handles workflow for user actions on navigations components.
 * Leverages BrowserHistory or updates search url accordingly.
 */
export function* loadPreviousSearchWorker(): SagaIterator {
  const state = yield select(getSearchState);
  if (state.search_term === '') {
    BrowserHistory.goBack();
    return;
  }
  updateSearchUrl({
    term: state.search_term,
    resource: state.resource,
    index: getPageIndex(state),
    filters: state.filters,
  });
}
export function* loadPreviousSearchWatcher(): SagaIterator {
  yield takeEvery(LoadPreviousSearch.REQUEST, loadPreviousSearchWorker);
}

//  CORE SEARCH SAGAS
//  These sagas are not called directly by any components. They should be
//  called by other sagas as the final step for all use cases that will update
//  search results.

const computeSearchResourceResults = (resource, response) => {
  switch (resource) {
    case ResourceType.table:
      return { tables: response.table || initialState.tables };
    case ResourceType.user:
      return { users: response.user || initialState.users };
    case ResourceType.dashboard:
      return { dashboards: response.dashboard || initialState.dashboards };
    case ResourceType.feature:
      return { features: response.feature || initialState.features };
    default:
      return {};
  }
};

export function* searchResourceWorker(
  action: SearchResourceRequest
): SagaIterator {
  const { pageIndex, resource, term, searchType } = action.payload;
  const state = yield select(getSearchState);
  try {
    const response = yield call(
      API.search,
      pageIndex,
      RESULTS_PER_PAGE,
      [resource],
      term,
      state.filters,
      searchType
    );
    const searchResourceResults = computeSearchResourceResults(
      resource,
      response
    );
    yield put(
      searchResourceSuccess({ search_term: term, ...searchResourceResults })
    );
  } catch (e) {
    yield put(searchResourceFailure());
  }
}
export function* searchResourceWatcher(): SagaIterator {
  yield takeEvery(SearchResource.REQUEST, searchResourceWorker);
}

export function* searchAllWorker(action: SearchAllRequest): SagaIterator {
  let { resource } = action.payload;

  const { pageIndex, term, useFilters, searchType } = action.payload;
  if (!useFilters) {
    yield put(updateSearchState({ filters: initialFilterState }));
  }
  const state = yield select(getSearchState);
<<<<<<< HEAD
  const tableIndex = resource === ResourceType.table ? pageIndex : 0;
  const userIndex = resource === ResourceType.user ? pageIndex : 0;
  const dashboardIndex = resource === ResourceType.dashboard ? pageIndex : 0;
  const featureIndex = resource === ResourceType.feature ? pageIndex : 0;
  const reportIndex = resource === ResourceType.report ? pageIndex : 0;

  try {
    const [
      tableResponse,
      userResponse,
      dashboardResponse,
      featureResponse,
      reportResponse,
    ] = yield all([
      call(
        API.searchResource,
        tableIndex,
        ResourceType.table,
        term,
        state.filters[ResourceType.table],
        searchType
      ),
      call(
        API.searchResource,
        userIndex,
        ResourceType.user,
        term,
        state.filters[ResourceType.user],
        searchType
      ),
      call(
        API.searchResource,
        dashboardIndex,
        ResourceType.dashboard,
        term,
        state.filters[ResourceType.dashboard],
        searchType
      ),
      call(
        API.searchResource,
        featureIndex,
        ResourceType.feature,
        term,
        state.filters[ResourceType.feature],
        searchType
      ),
      call(
        API.searchResource,
        reportIndex,
        ResourceType.report,
        term,
        state.filters[ResourceType.report],
        searchType
      ),
    ]);
    const searchAllResponse = {
      resource,
      search_term: term,
      tables: tableResponse.tables || initialState.tables,
      users: userResponse.users || initialState.users,
      dashboards: dashboardResponse.dashboards || initialState.dashboards,
      features: featureResponse.features || initialState.features,
      reports: reportResponse.reports || initialState.reports,
=======
  try {
    const response = yield call(
      API.search,
      pageIndex,
      RESULTS_PER_PAGE,
      SEARCHABLE_RESOURCES,
      term,
      state.filters,
      searchType
    );
    const searchAllResponse = {
      resource,
      search_term: term,
      tables: response.table || initialState.tables,
      users: response.user || initialState.users,
      dashboards: response.dashboard || initialState.dashboards,
      features: response.feature || initialState.features,
>>>>>>> b30fad8f
      isLoading: false,
    };
    if (resource === undefined) {
      resource = autoSelectResource(searchAllResponse);
      searchAllResponse.resource = resource;
    }
    const index = getPageIndex(searchAllResponse);
    yield put(searchAllSuccess(searchAllResponse));
    updateSearchUrl({ term, resource, index, filters: state.filters }, true);
  } catch (e) {
    yield put(searchAllFailure());
  }
}
export function* searchAllWatcher(): SagaIterator {
  yield takeEvery(SearchAll.REQUEST, searchAllWorker);
}

//  INLINE SEARCH RESULTS SAGAS
//  These sagas support the inline search results feature.
//  TODO: Consider moving into nested directory similar to how filter logic.

export function* inlineSearchWorker(action: InlineSearchRequest): SagaIterator {
  const { term } = action.payload;
  try {
<<<<<<< HEAD
    const [
      dashboardResponse,
      tableResponse,
      userResponse,
      featureResponse,
      reportResponse,
    ] = yield all([
      call(
        API.searchResource,
        0,
        ResourceType.dashboard,
        term,
        {},
        SearchType.INLINE_SEARCH
      ),
      call(
        API.searchResource,
        0,
        ResourceType.table,
        term,
        {},
        SearchType.INLINE_SEARCH
      ),
      call(
        API.searchResource,
        0,
        ResourceType.user,
        term,
        {},
        SearchType.INLINE_SEARCH
      ),
      call(
        API.searchResource,
        0,
        ResourceType.feature,
        term,
        {},
        SearchType.INLINE_SEARCH
      ),
      call(
        API.searchResource,
        0,
        ResourceType.report,
        term,
        {},
        SearchType.INLINE_SEARCH
      ),
    ]);
    const inlineSearchResponse = {
      dashboards:
        dashboardResponse.dashboards || initialInlineResultsState.dashboards,
      features: featureResponse.features || initialInlineResultsState.features,
      tables: tableResponse.tables || initialInlineResultsState.tables,
      reports: reportResponse.reports || initialInlineResultsState.reports,
      users: userResponse.users || initialInlineResultsState.users,
=======
    const response = yield call(
      API.search,
      0,
      RESULTS_PER_PAGE,
      SEARCHABLE_RESOURCES,
      term,
      {},
      SearchType.INLINE_SEARCH
    );
    const inlineSearchResponse = {
      dashboards: response.dashboard || initialInlineResultsState.dashboards,
      features: response.feature || initialInlineResultsState.features,
      tables: response.table || initialInlineResultsState.tables,
      users: response.user || initialInlineResultsState.users,
>>>>>>> b30fad8f
    };
    yield put(getInlineResultsSuccess(inlineSearchResponse));
  } catch (e) {
    yield put(getInlineResultsFailure());
  }
}
export function* inlineSearchWatcher(): SagaIterator {
  yield takeLatest(InlineSearch.REQUEST, inlineSearchWorker);
}

export function* debounceWorker(action): SagaIterator {
  yield put(getInlineResults(action.payload.term));
}
export function* inlineSearchWatcherDebounce(): SagaIterator {
  yield debounce(350, InlineSearch.REQUEST_DEBOUNCE, debounceWorker);
}

export function* selectInlineResultWorker(action): SagaIterator {
  const state = yield select();
  const { searchTerm, resourceType, updateUrl } = action.payload;
  if (state.search.inlineResults.isLoading) {
    yield put(
      searchAll(SearchType.INLINE_SELECT, searchTerm, resourceType, 0, false)
    );
    updateSearchUrl({ term: searchTerm, filters: state.search.filters });
  } else {
    if (updateUrl) {
      updateSearchUrl({
        resource: resourceType,
        term: searchTerm,
        index: 0,
        filters: state.search.filters,
      });
    }
    const data = {
      searchTerm,
      resource: resourceType,
      dashboards: state.search.inlineResults.dashboards,
      features: state.search.inlineResults.features,
      tables: state.search.inlineResults.tables,
      users: state.search.inlineResults.users,
      reports: state.search.inlineResults.reports,
    };
    yield put(updateFromInlineResult(data));
  }
}
export function* selectInlineResultsWatcher(): SagaIterator {
  yield takeEvery(InlineSearch.SELECT, selectInlineResultWorker);
}<|MERGE_RESOLUTION|>--- conflicted
+++ resolved
@@ -66,6 +66,7 @@
   ResourceType.dashboard,
   ResourceType.feature,
   ResourceType.user,
+  ResourceType.report,
 ];
 
 export function* submitSearchWorker(action: SubmitSearchRequest): SagaIterator {
@@ -278,71 +279,6 @@
     yield put(updateSearchState({ filters: initialFilterState }));
   }
   const state = yield select(getSearchState);
-<<<<<<< HEAD
-  const tableIndex = resource === ResourceType.table ? pageIndex : 0;
-  const userIndex = resource === ResourceType.user ? pageIndex : 0;
-  const dashboardIndex = resource === ResourceType.dashboard ? pageIndex : 0;
-  const featureIndex = resource === ResourceType.feature ? pageIndex : 0;
-  const reportIndex = resource === ResourceType.report ? pageIndex : 0;
-
-  try {
-    const [
-      tableResponse,
-      userResponse,
-      dashboardResponse,
-      featureResponse,
-      reportResponse,
-    ] = yield all([
-      call(
-        API.searchResource,
-        tableIndex,
-        ResourceType.table,
-        term,
-        state.filters[ResourceType.table],
-        searchType
-      ),
-      call(
-        API.searchResource,
-        userIndex,
-        ResourceType.user,
-        term,
-        state.filters[ResourceType.user],
-        searchType
-      ),
-      call(
-        API.searchResource,
-        dashboardIndex,
-        ResourceType.dashboard,
-        term,
-        state.filters[ResourceType.dashboard],
-        searchType
-      ),
-      call(
-        API.searchResource,
-        featureIndex,
-        ResourceType.feature,
-        term,
-        state.filters[ResourceType.feature],
-        searchType
-      ),
-      call(
-        API.searchResource,
-        reportIndex,
-        ResourceType.report,
-        term,
-        state.filters[ResourceType.report],
-        searchType
-      ),
-    ]);
-    const searchAllResponse = {
-      resource,
-      search_term: term,
-      tables: tableResponse.tables || initialState.tables,
-      users: userResponse.users || initialState.users,
-      dashboards: dashboardResponse.dashboards || initialState.dashboards,
-      features: featureResponse.features || initialState.features,
-      reports: reportResponse.reports || initialState.reports,
-=======
   try {
     const response = yield call(
       API.search,
@@ -360,7 +296,7 @@
       users: response.user || initialState.users,
       dashboards: response.dashboard || initialState.dashboards,
       features: response.feature || initialState.features,
->>>>>>> b30fad8f
+      reports: response.report || initialState.reports,
       isLoading: false,
     };
     if (resource === undefined) {
@@ -385,63 +321,6 @@
 export function* inlineSearchWorker(action: InlineSearchRequest): SagaIterator {
   const { term } = action.payload;
   try {
-<<<<<<< HEAD
-    const [
-      dashboardResponse,
-      tableResponse,
-      userResponse,
-      featureResponse,
-      reportResponse,
-    ] = yield all([
-      call(
-        API.searchResource,
-        0,
-        ResourceType.dashboard,
-        term,
-        {},
-        SearchType.INLINE_SEARCH
-      ),
-      call(
-        API.searchResource,
-        0,
-        ResourceType.table,
-        term,
-        {},
-        SearchType.INLINE_SEARCH
-      ),
-      call(
-        API.searchResource,
-        0,
-        ResourceType.user,
-        term,
-        {},
-        SearchType.INLINE_SEARCH
-      ),
-      call(
-        API.searchResource,
-        0,
-        ResourceType.feature,
-        term,
-        {},
-        SearchType.INLINE_SEARCH
-      ),
-      call(
-        API.searchResource,
-        0,
-        ResourceType.report,
-        term,
-        {},
-        SearchType.INLINE_SEARCH
-      ),
-    ]);
-    const inlineSearchResponse = {
-      dashboards:
-        dashboardResponse.dashboards || initialInlineResultsState.dashboards,
-      features: featureResponse.features || initialInlineResultsState.features,
-      tables: tableResponse.tables || initialInlineResultsState.tables,
-      reports: reportResponse.reports || initialInlineResultsState.reports,
-      users: userResponse.users || initialInlineResultsState.users,
-=======
     const response = yield call(
       API.search,
       0,
@@ -456,7 +335,7 @@
       features: response.feature || initialInlineResultsState.features,
       tables: response.table || initialInlineResultsState.tables,
       users: response.user || initialInlineResultsState.users,
->>>>>>> b30fad8f
+      reports: response.report || initialInlineResultsState.reports,
     };
     yield put(getInlineResultsSuccess(inlineSearchResponse));
   } catch (e) {
