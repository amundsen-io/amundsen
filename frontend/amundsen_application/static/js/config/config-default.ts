import { FilterType, ResourceType, SortDirection } from '../interfaces';
import { AppConfig } from './config-types';

const configDefault: AppConfig = {
  badges: {},
  browse: {
    curatedTags: [],
    showAllTags: true,
    showBadgesInHome: true,
  },
  date: {
    default: 'MMM DD, YYYY',
    dateTimeShort: 'MMM DD, YYYY ha z',
    dateTimeLong: 'MMMM Do YYYY [at] h:mm:ss a',
  },
  editableText: {
    tableDescLength: 750,
    columnDescLength: 250,
  },
  analytics: {
    plugins: [],
  },
  indexDashboards: {
    enabled: false,
  },
  indexUsers: {
    enabled: false,
  },
  indexFeatures: {
    enabled: false,
  },
  userIdLabel: 'email address',
  issueTracking: {
    enabled: false,
    issueDescriptionTemplate: '',
    projectSelection: {
      enabled: false,
      title: 'Issue project key (optional)',
      inputHint: '',
    },
  },
  logoPath: null,
  logoTitle: 'AMUNDSEN',
  documentTitle: 'Amundsen - Data Discovery Portal',
  numberFormat: null,
  mailClientFeatures: {
    feedbackEnabled: false,
    notificationsEnabled: false,
  },
  announcements: {
    enabled: false,
  },
  navLinks: [
    {
      label: 'Announcements',
      id: 'nav::announcements',
      href: '/announcements',
      use_router: true,
    },
    {
      label: 'Browse',
      id: 'nav::browse',
      href: '/browse',
      use_router: true,
    },
  ],
  resourceConfig: {
    [ResourceType.dashboard]: {
      displayName: 'Dashboards',
      supportedSources: {
        mode: {
          displayName: 'Mode',
          iconClass: 'icon-mode',
        },
        redash: {
          displayName: 'Redash',
          iconClass: 'icon-redash',
        },
        tableau: {
          displayName: 'Tableau',
          iconClass: 'icon-tableau',
        },
        superset: {
          displayName: 'Superset',
          iconClass: 'icon-superset',
        },
        databricks_sql: {
          displayName: 'Databricks SQL',
          iconClass: 'icon-databricks-sql',
        },
      },
      filterCategories: [
        {
          categoryId: 'product',
          displayName: 'Product',
          helpText:
            'Enter one or more comma separated values with exact product names or regex wildcard patterns',
          type: FilterType.INPUT_SELECT,
        },
        {
          categoryId: 'group_name',
          displayName: 'Group',
          helpText:
            'Enter one or more comma separated values with exact group names or regex wildcard patterns',
          type: FilterType.INPUT_SELECT,
        },
        {
          categoryId: 'name',
          displayName: 'Name',
          helpText:
            'Enter one or more comma separated values with exact dashboard names or regex wildcard patterns',
          type: FilterType.INPUT_SELECT,
        },
        {
          categoryId: 'tag',
          displayName: 'Tag',
          helpText:
            'Enter one or more comma separated values with exact tag names or regex wildcard patterns',
          type: FilterType.INPUT_SELECT,
        },
      ],
      notices: {},
    },
    [ResourceType.feature]: {
      displayName: 'ML Features',
      supportedSources: {
        bigquery: {
          displayName: 'BigQuery',
          iconClass: 'icon-bigquery',
        },
        delta: {
          displayName: 'Delta',
          iconClass: 'icon-delta',
        },
        dremio: {
          displayName: 'Dremio',
          iconClass: 'icon-dremio',
        },
        druid: {
          displayName: 'Druid',
          iconClass: 'icon-druid',
        },
        hive: {
          displayName: 'Hive',
          iconClass: 'icon-hive',
        },
        oracle: {
          displayName: 'Oracle',
          iconClass: 'icon-oracle',
        },
        presto: {
          displayName: 'Presto',
          iconClass: 'icon-presto',
        },
        trino: {
          displayName: 'Trino',
          iconClass: 'icon-trino',
        },
        postgres: {
          displayName: 'Postgres',
          iconClass: 'icon-postgres',
        },
        redshift: {
          displayName: 'Redshift',
          iconClass: 'icon-redshift',
        },
        snowflake: {
          displayName: 'Snowflake',
          iconClass: 'icon-snowflake',
        },
      },
    },
    [ResourceType.table]: {
      displayName: 'Datasets',
      supportedSources: {
        bigquery: {
          displayName: 'BigQuery',
          iconClass: 'icon-bigquery',
        },
        delta: {
          displayName: 'Delta',
          iconClass: 'icon-delta',
        },
        dremio: {
          displayName: 'Dremio',
          iconClass: 'icon-dremio',
        },
        druid: {
          displayName: 'Druid',
          iconClass: 'icon-druid',
        },
        hive: {
          displayName: 'Hive',
          iconClass: 'icon-hive',
        },
        presto: {
          displayName: 'Presto',
          iconClass: 'icon-presto',
        },
        trino: {
          displayName: 'Trino',
          iconClass: 'icon-trino',
        },
        postgres: {
          displayName: 'Postgres',
          iconClass: 'icon-postgres',
        },
        redshift: {
          displayName: 'Redshift',
          iconClass: 'icon-redshift',
        },
        snowflake: {
          displayName: 'Snowflake',
          iconClass: 'icon-snowflake',
        },
        elasticsearch: {
          displayName: 'Elasticsearch',
          iconClass: 'icon-elasticsearch',
        },
        teradata: {
          displayName: 'Teradata',
          iconClass: 'icon-teradata',
        },
      },
      filterCategories: [
        {
          categoryId: 'database',
          displayName: 'Source',
          helpText:
            'Enter one or more comma separated values with exact database names or regex wildcard patterns',
          type: FilterType.INPUT_SELECT,
        },
        {
          categoryId: 'column',
          displayName: 'Column',
          helpText:
            'Enter one or more comma separated values with exact column names or regex wildcard patterns',
          type: FilterType.INPUT_SELECT,
        },
        {
          categoryId: 'schema',
          displayName: 'Schema',
          helpText:
            'Enter one or more comma separated values with exact schema names or regex wildcard patterns',
          type: FilterType.INPUT_SELECT,
        },
        {
          categoryId: 'table',
          displayName: 'Table',
          helpText:
            'Enter one or more comma separated values with exact table names or regex wildcard patterns',
          type: FilterType.INPUT_SELECT,
        },
        {
          categoryId: 'tag',
          displayName: 'Tag',
          helpText:
            'Enter one or more comma separated values with exact tag names or regex wildcard patterns',
          type: FilterType.INPUT_SELECT,
        },
      ],
      sortCriterias: {
        sort_order: {
          name: 'Table Default',
          key: 'sort_order',
          direction: SortDirection.ascending,
        },
        name: {
          name: 'Alphabetical',
          key: 'name',
          direction: SortDirection.descending,
        },
      },
      supportedDescriptionSources: {
        dremio: {
          displayName: 'Dremio',
          iconPath: '/static/images/icons/logo-dremio.svg',
        },
        github: {
          displayName: 'Github',
          iconPath: '/static/images/github.png',
        },
      },
      notices: {},
    },
    [ResourceType.feature]: {
      displayName: 'ML Features',
      supportedSources: {
        hive: {
          displayName: 'Hive',
          iconClass: 'icon-hive',
        },
      },
      filterCategories: [
        {
          categoryId: 'entity',
          displayName: 'Entity',
          helpText:
            'Enter one or more comma separated values with exact entity names or regex wildcard patterns',
          type: FilterType.INPUT_SELECT,
        },
        {
          categoryId: 'name',
          displayName: 'Feature Name',
          helpText:
            'Enter one or more comma separated values with exact feature names or regex wildcard patterns',
          type: FilterType.INPUT_SELECT,
        },
        {
          categoryId: 'group',
          displayName: 'Feature Group',
          helpText:
            'Enter one or more comma separated values with exact feature group names or regex wildcard patterns',
          type: FilterType.INPUT_SELECT,
        },
        {
          categoryId: 'tag',
          displayName: 'Tag',
          helpText:
            'Enter one or more comma separated values with exact tag names or regex wildcard patterns',
          type: FilterType.INPUT_SELECT,
        },
      ],
      notices: {},
    },
    [ResourceType.user]: {
      displayName: 'People',
    },
  },
  featureLineage: {
    inAppListEnabled: false,
  },
  tableLineage: {
    inAppListEnabled: false,
    inAppPageEnabled: false,
    externalEnabled: false,
    iconPath: 'PATH_TO_ICON',
    isBeta: false,
    urlGenerator: (
      database: string,
      cluster: string,
      schema: string,
      table: string
    ) =>
      `https://DEFAULT_LINEAGE_URL?schema=${schema}&cluster=${cluster}&db=${database}&table=${table}`,
  },
  columnLineage: {
    inAppListEnabled: false,
    inAppPageEnabled: false,
    urlGenerator: (
      database: string,
      cluster: string,
      schema: string,
      table: string,
      column: string
    ) =>
      `https://DEFAULT_LINEAGE_URL?schema=${schema}&cluster=${cluster}&db=${database}&table=${table}&column=${column}`,
  },
  tableProfile: {
    isBeta: false,
    isExploreEnabled: false,
    exploreUrlGenerator: (
      database: string,
      cluster: string,
      schema: string,
      table: string,
      partitionKey?: string,
      partitionValue?: string
    ) =>
      `https://DEFAULT_EXPLORE_URL?schema=${schema}&cluster=${cluster}&db=${database}&table=${table}`,
  },
  tableQualityChecks: {
    isEnabled: false,
  },
<<<<<<< HEAD
  ProgrammaticDescriptionAllowDangerousHtml: false,
=======
  nestedColumns: {
    isEnabled: true,
    maxNestedColumns: 500,
  },
  productTour: {},
>>>>>>> 23ebda44
};

export default configDefault;<|MERGE_RESOLUTION|>--- conflicted
+++ resolved
@@ -372,15 +372,12 @@
   tableQualityChecks: {
     isEnabled: false,
   },
-<<<<<<< HEAD
-  ProgrammaticDescriptionAllowDangerousHtml: false,
-=======
   nestedColumns: {
     isEnabled: true,
     maxNestedColumns: 500,
   },
   productTour: {},
->>>>>>> 23ebda44
+  programmaticDescriptionAllowDangerousHtml: false,
 };
 
 export default configDefault;