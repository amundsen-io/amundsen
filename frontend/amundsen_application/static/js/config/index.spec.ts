import AppConfig from 'config/config';
import * as ConfigUtils from 'config/config-utils';
import { BadgeStyle, NoticeSeverity } from 'config/config-types';

import { ResourceType } from 'interfaces';

describe('getSourceDisplayName', () => {
  it('returns given id if no config for that id exists', () => {
    const testId = 'fakeName';
    expect(ConfigUtils.getSourceDisplayName(testId, ResourceType.table)).toBe(
      testId
    );
  });

  it('returns given id for a configured source id', () => {
    const testId = 'hive';
    const expectedName = (<any>AppConfig).resourceConfig[ResourceType.table]
      .supportedSources[testId].displayName;
    expect(expectedName).toBeDefined();
    expect(ConfigUtils.getSourceDisplayName(testId, ResourceType.table)).toBe(
      expectedName
    );
  });
});

describe('getSourceIconClass', () => {
  describe('if not config for the given id exists', () => {
    it('returns default class for dashboard', () => {
      const testId = 'fakeName';
      expect(
        ConfigUtils.getSourceIconClass(testId, ResourceType.dashboard)
      ).toBe(ConfigUtils.DEFAULT_DASHBOARD_ICON_CLASS);
    });

    it('returns default class for tables', () => {
      const testId = 'fakeName';
      expect(ConfigUtils.getSourceIconClass(testId, ResourceType.table)).toBe(
        ConfigUtils.DEFAULT_DATABASE_ICON_CLASS
      );
    });
  });

  it('returns empty string for unconfigured resource', () => {
    expect(ConfigUtils.getSourceIconClass('fakeName', ResourceType.user)).toBe(
      ''
    );
  });

  it('returns given icon class for a configured database id', () => {
    const testId = 'hive';
    const expectedClass = (<any>AppConfig).resourceConfig[ResourceType.table]
      .supportedSources[testId].iconClass;
    expect(expectedClass).toBeDefined();
    expect(ConfigUtils.getSourceIconClass(testId, ResourceType.table)).toBe(
      expectedClass
    );
  });
});

describe('getDisplayNameByResource', () => {
  it('returns the displayName for a given resource', () => {
    const testResource = ResourceType.table;
    const expectedValue = AppConfig.resourceConfig[testResource].displayName;
    expect(ConfigUtils.getDisplayNameByResource(testResource)).toBe(
      expectedValue
    );
  });
});

describe('getResourceNotices', () => {
  describe('when there is no notice', () => {
    it('returns false', () => {
      const resources = [ResourceType.table, ResourceType.dashboard];
      resources.forEach((resource) => {
        AppConfig.resourceConfig[resource].notices = {
          testName: {
            severity: NoticeSeverity.WARNING,
            messageHtml: 'testMessage',
          },
        };
        const expected = false;
        const actual = ConfigUtils.getResourceNotices(
          resource,
          'testNameNoThere'
        );

        expect(actual).toEqual(expected);
      });
    });
  });

  describe('when there is a notice', () => {
    it('returns the notice', () => {
      const resources = [ResourceType.table, ResourceType.dashboard];
      resources.forEach((resource) => {
        AppConfig.resourceConfig[resource].notices = {
          testName: {
            severity: NoticeSeverity.WARNING,
            messageHtml: 'testMessage',
          },
        };
        const expected = 'testMessage';
        const notice = ConfigUtils.getResourceNotices(resource, 'testName');
        const actual = notice && notice.messageHtml;

        expect(actual).toEqual(expected);
      });
    });
  });

  describe('when there is a notice with a dynamic message', () => {
    it('returns notice with dynamic message', () => {
      const resources = [ResourceType.table, ResourceType.dashboard];
      resources.forEach((resource) => {
        AppConfig.resourceConfig[resource].notices = {
          'cluster1.datasource1.schema1.table1': {
            severity: NoticeSeverity.WARNING,
            messageHtml: (resourceName) => {
              const [cluster, datasource, schema, table] = resourceName.split(
                '.'
              );
              return `${cluster}, ${datasource}, ${schema}, ${table}`;
            },
          },
        };
        const expected = 'cluster1, datasource1, schema1, table1';
        const notice = ConfigUtils.getResourceNotices(
          resource,
          'cluster1.datasource1.schema1.table1'
        );
        const actual = notice && notice.messageHtml;

        expect(actual).toEqual(expected);
      });
    });
  });

  describe('when there are wildcards ', () => {
    describe('when there are wildcard(s) that match', () => {
      it('returns notice', () => {
        const noticesDict = {
          '*.datasource.schema.table': {
            severity: NoticeSeverity.WARNING,
            messageHtml: 'testMessage1',
          },
          'cluster.*.schema.table': {
            severity: NoticeSeverity.WARNING,
            messageHtml: 'testMessage1',
          },
          'cluster.datasource.*.table': {
            severity: NoticeSeverity.WARNING,
            messageHtml: 'testMessage1',
          },
          'cluster.datasource.schema.*': {
            severity: NoticeSeverity.WARNING,
            messageHtml: 'testMessage1',
          },
          '*.*.schema.table': {
            severity: NoticeSeverity.WARNING,
            messageHtml: 'testMessage1',
          },
          '*.datasource.*.table': {
            severity: NoticeSeverity.WARNING,
            messageHtml: 'testMessage1',
          },
          '*.datasource.schema.*': {
            severity: NoticeSeverity.WARNING,
            messageHtml: 'testMessage1',
          },
          'cluster.*.*.table': {
            severity: NoticeSeverity.WARNING,
            messageHtml: 'testMessage1',
          },
          'cluster.*.schema.*': {
            severity: NoticeSeverity.WARNING,
            messageHtml: 'testMessage1',
          },
          'cluster.datasource.*.*': {
            severity: NoticeSeverity.WARNING,
            messageHtml: 'testMessage1',
          },
          '*.*.*.table': {
            severity: NoticeSeverity.WARNING,
            messageHtml: 'testMessage1',
          },
          '*.*.schema.*': {
            severity: NoticeSeverity.WARNING,
            messageHtml: 'testMessage1',
          },
          'cluster.*.*.*': {
            severity: NoticeSeverity.WARNING,
            messageHtml: 'testMessage1',
          },
          '*.datasource.*.*': {
            severity: NoticeSeverity.WARNING,
            messageHtml: 'testMessage1',
          },
          '*.*.*.*': {
            severity: NoticeSeverity.WARNING,
            messageHtml: 'testMessage1',
          },
          'cluster.datasource.schema.tab*': {
            severity: NoticeSeverity.WARNING,
            messageHtml: 'testMessage1',
          },
          'cluster.datasource.schema.*able': {
            severity: NoticeSeverity.WARNING,
            messageHtml: 'testMessage1',
          },
          'cluster.datasource.schema.ta*le': {
            severity: NoticeSeverity.WARNING,
            messageHtml: 'testMessage1',
          },
        };
        const resources = [ResourceType.table, ResourceType.dashboard];
        for (const [noticeName, noticeParams] of Object.entries(noticesDict)) {
          for (let index = 0; index < resources.length; index++) {
            const resource = resources[index];
            AppConfig.resourceConfig[resource].notices = {
              [noticeName]: noticeParams,
            };
            const expected = 'testMessage1';
            const notice = ConfigUtils.getResourceNotices(
              resource,
              'cluster.datasource.schema.table'
            );
            const actual = notice && notice.messageHtml;

            expect(actual).toEqual(expected);
          }
        }
      });
    });

    describe("when there are wildcard(s) that don't match", () => {
      it('returns false', () => {
        const noticesDict = {
          '*.datasource.schema.table': {
            severity: NoticeSeverity.WARNING,
            messageHtml: 'testMessage',
          },
          'cluster.*.schema.table': {
            severity: NoticeSeverity.WARNING,
            messageHtml: 'testMessage',
          },
          'cluster.datasource.*.table': {
            severity: NoticeSeverity.WARNING,
            messageHtml: 'testMessage',
          },
          'cluster.datasource.schema.*': {
            severity: NoticeSeverity.WARNING,
            messageHtml: 'testMessage',
          },
          '*.*.schema.table': {
            severity: NoticeSeverity.WARNING,
            messageHtml: 'testMessage',
          },
          '*.datasource.*.table': {
            severity: NoticeSeverity.WARNING,
            messageHtml: 'testMessage',
          },
          '*.datasource.schema.*': {
            severity: NoticeSeverity.WARNING,
            messageHtml: 'testMessage',
          },
          'cluster.*.*.table': {
            severity: NoticeSeverity.WARNING,
            messageHtml: 'testMessage',
          },
          'cluster.*.schema.*': {
            severity: NoticeSeverity.WARNING,
            messageHtml: 'testMessage',
          },
          'cluster.datasource.*.*': {
            severity: NoticeSeverity.WARNING,
            messageHtml: 'testMessage',
          },
          '*.*.*.table': {
            severity: NoticeSeverity.WARNING,
            messageHtml: 'testMessage',
          },
          '*.*.schema.*': {
            severity: NoticeSeverity.WARNING,
            messageHtml: 'testMessage',
          },
          'cluster.*.*.*': {
            severity: NoticeSeverity.WARNING,
            messageHtml: 'testMessage',
          },
          '*.datasource.*.*': {
            severity: NoticeSeverity.WARNING,
            messageHtml: 'testMessage',
          },
          '*.b*.*.*': {
            severity: NoticeSeverity.WARNING,
            messageHtml: 'testMessage',
          },
        };
        const resources = [ResourceType.table, ResourceType.dashboard];
        for (const [noticeName, noticeParams] of Object.entries(noticesDict)) {
          for (let index = 0; index < resources.length; index++) {
            const resource = resources[index];
            AppConfig.resourceConfig[resource].notices = {
              [noticeName]: noticeParams,
            };
            const expected = false;
            const notice = ConfigUtils.getResourceNotices(
              resource,
              'cluster1.datasource1.schema1.table1'
            );
            const actual = notice && notice.messageHtml;

            expect(actual).toEqual(expected);
          }
        }
      });
    });

    describe('when there are 2 notices that match', () => {
      it('returns the last matched notice', () => {
        const resources = [ResourceType.table, ResourceType.dashboard];
        resources.forEach((resource) => {
          AppConfig.resourceConfig[resource].notices = {
            'cluster.datasource.*.*': {
              severity: NoticeSeverity.WARNING,
              messageHtml: 'testMessage',
            },
            'cluster.datasource.schema.*': {
              severity: NoticeSeverity.WARNING,
              messageHtml: 'testMessage2',
            },
          };
          const expected = 'testMessage2';
          const notice = ConfigUtils.getResourceNotices(
            resource,
            'cluster.datasource.schema.table'
          );
          const actual = notice && notice.messageHtml;

          expect(actual).toEqual(expected);
        });
      });
    });

    describe('when there are 2 notices, but only one matches', () => {
      it('returns notice', () => {
        const resources = [ResourceType.table, ResourceType.dashboard];
        resources.forEach((resource) => {
          AppConfig.resourceConfig[resource].notices = {
            'cluster.datasource.schema.*': {
              severity: NoticeSeverity.WARNING,
              messageHtml: 'testMessage2',
            },
            'cluster.datasource.schema1.*': {
              severity: NoticeSeverity.WARNING,
              messageHtml: 'testMessage',
            },
          };
          const expected = 'testMessage2';
          const notice = ConfigUtils.getResourceNotices(
            resource,
            'cluster.datasource.schema.table'
          );
          const actual = notice && notice.messageHtml;

          expect(actual).toEqual(expected);
        });
      });
    });

    describe('when there is a notice with a wildcard and dynamic message', () => {
      it('returns notice with dynamic message', () => {
        const resources = [ResourceType.table, ResourceType.dashboard];
        resources.forEach((resource) => {
          AppConfig.resourceConfig[resource].notices = {
            'cluster1.datasource1.schema1.*': {
              severity: NoticeSeverity.WARNING,
              messageHtml: (resourceName) => {
                const [cluster, datasource, schema, table] = resourceName.split(
                  '.'
                );
                return `${cluster}, ${datasource}, ${schema}, ${table}`;
              },
            },
          };
          const expected = 'cluster1, datasource1, schema1, table1';
          const notice = ConfigUtils.getResourceNotices(
            resource,
            'cluster1.datasource1.schema1.table1'
          );
          const actual = notice && notice.messageHtml;

          expect(actual).toEqual(expected);
        });
      });
    });
  });
});

describe('getFilterConfigByResource', () => {
  it('returns the filter categories for a given resource', () => {
    const testResource = ResourceType.table;
    const expectedValue =
      AppConfig.resourceConfig[testResource].filterCategories;
    expect(ConfigUtils.getFilterConfigByResource(testResource)).toBe(
      expectedValue
    );
  });
});

describe('getAnalyticsConfig', () => {
  it('returns the analytics configuration object', () => {
    const expectedValue = AppConfig.analytics;

    expect(ConfigUtils.getAnalyticsConfig()).toBe(expectedValue);
  });
});

describe('getUniqueValueStatTypeName', () => {
  it('returns the unique value stat type key name', () => {
    const expectedValue = 'test';

    AppConfig.resourceConfig[ResourceType.table].stats = {
      uniqueValueTypeName: expectedValue,
    };

    expect(ConfigUtils.getUniqueValueStatTypeName()).toBe(expectedValue);
  });
});

describe('getTableSortCriterias', () => {
  it('returns the sorting criterias for tables', () => {
    const expectedValue =
      AppConfig.resourceConfig[ResourceType.table].sortCriterias;

    expect(ConfigUtils.getTableSortCriterias()).toBe(expectedValue);
  });
});

describe('getBadgeConfig', () => {
  AppConfig.badges = {
    test_1: {
      style: BadgeStyle.DANGER,
      displayName: 'badge display value 1',
    },
    test_2: {
      style: BadgeStyle.DANGER,
      displayName: 'badge display value 2',
    },
  };

  it('Returns the badge config for a given badge', () => {
    const config = ConfigUtils.getBadgeConfig('test_1');
    const expectedConfig = AppConfig.badges.test_1;
    expect(config.style).toEqual(expectedConfig.style);
    expect(config.displayName).toEqual(expectedConfig.displayName);
  });

  it('Returns default badge config for unspecified badges', () => {
    const badgeName = 'Not_configured_badge';
    const badgeConfig = ConfigUtils.getBadgeConfig(badgeName);
    expect(badgeConfig.style).toEqual(BadgeStyle.DEFAULT);
    expect(badgeConfig.displayName).toEqual(badgeName);
  });
});

describe('getNavLinks', () => {
  const testNavLinks = [
    {
      label: 'TestLabel1',
      id: 'nav::testPage1',
      href: '/testPage1',
      use_router: true,
    },
    {
      label: 'TestLabel2',
      id: 'nav::testPage2',
      href: '/testPage2',
      use_router: true,
    },
  ];
  AppConfig.navLinks = [
    ...testNavLinks,
    {
      label: 'Announcements',
      id: 'nav::announcements',
      href: '/announcements',
      use_router: true,
    },
  ];

  describe('when announcements is active', () => {
    it('returns all the navLinks', () => {
      AppConfig.announcements.enabled = true;
      const actual = ConfigUtils.getNavLinks();
      const expected = AppConfig.navLinks;

      expect(actual).toEqual(expected);
    });
  });

  describe('when announcements is deactivated', () => {
    it('returns all the navLinks but the announcements', () => {
      AppConfig.announcements.enabled = false;
      const actual = ConfigUtils.getNavLinks();
      const expected = testNavLinks;

      expect(actual).toEqual(expected);
    });
  });
});

describe('feedbackEnabled', () => {
  it('returns whether or not the feaadback feature is enabled', () => {
    expect(ConfigUtils.feedbackEnabled()).toBe(
      AppConfig.mailClientFeatures.feedbackEnabled
    );
  });
});

describe('announcementsEnabled', () => {
  it('returns whether or not the announcements feature is enabled', () => {
    expect(ConfigUtils.announcementsEnabled()).toBe(
      AppConfig.announcements.enabled
    );
  });
});

describe('issueTrackingEnabled', () => {
  it('returns whether or not the issueTracking feature is enabled', () => {
    expect(ConfigUtils.issueTrackingEnabled()).toBe(
      AppConfig.issueTracking.enabled
    );
  });
});

describe('indexDashboardsEnabled', () => {
  it('returns whether or not the indexDashboards feature is enabled', () => {
    expect(ConfigUtils.indexDashboardsEnabled()).toBe(
      AppConfig.indexDashboards.enabled
    );
  });
});

describe('indexUsersEnabled', () => {
  it('returns whether or not the indexUsers feature is enabled', () => {
    expect(ConfigUtils.indexUsersEnabled()).toBe(AppConfig.indexUsers.enabled);
  });
});

describe('notificationsEnabled', () => {
  it('returns whether or not the notifications feature is enabled', () => {
    expect(ConfigUtils.notificationsEnabled()).toBe(
      AppConfig.mailClientFeatures.notificationsEnabled
    );
  });
});

describe('showAllTags', () => {
  it('returns whether or not to show all tags', () => {
    AppConfig.browse.showAllTags = true;
    expect(ConfigUtils.showAllTags()).toBe(AppConfig.browse.showAllTags);
    AppConfig.browse.showAllTags = false;
    expect(ConfigUtils.showAllTags()).toBe(AppConfig.browse.showAllTags);
  });
});

describe('getCuratedTags', () => {
  it('returns a list of curated tags', () => {
    AppConfig.browse.curatedTags = ['one', 'two', 'three'];
    expect(ConfigUtils.getCuratedTags()).toBe(AppConfig.browse.curatedTags);
  });
});

describe('exploreEnabled', () => {
  it('returns whether the explore function is enabled', () => {
    AppConfig.tableProfile.isExploreEnabled = true;
    expect(ConfigUtils.exploreEnabled()).toBe(
      AppConfig.tableProfile.isExploreEnabled
    );
    AppConfig.tableProfile.isExploreEnabled = false;
    expect(ConfigUtils.exploreEnabled()).toBe(
      AppConfig.tableProfile.isExploreEnabled
    );
  });
});

describe('generateExploreUrl', () => {
  const tableData = {
    badges: [],
    cluster: 'cluster',
    columns: [],
    dashboards: [],
    database: 'database',
    is_editable: false,
    is_view: false,
    key: '',
    schema: 'schema',
    name: 'table_name',
    last_updated_timestamp: 12321312312,
    description: '',
    table_writer: { application_url: '', description: '', id: '', name: '' },
    partition: {
      is_partitioned: true,
      key: 'partition_key',
      value: 'partition_value',
    },
    table_readers: [],
    source: { source: '', source_type: '' },
    resource_reports: [],
    watermarks: [],
    programmatic_descriptions: {},
  };

  it('calls `exploreUrlGenerator` with table metadata', () => {
    const exploreUrlGeneratorSpy = jest.spyOn(
      AppConfig.tableProfile,
      'exploreUrlGenerator'
    );
    ConfigUtils.generateExploreUrl(tableData);
    expect(exploreUrlGeneratorSpy).toBeCalledWith(
      tableData.database,
      tableData.cluster,
      tableData.schema,
      tableData.name,
      tableData.partition.key,
      tableData.partition.value
    );
  });

  it('excludes partition data if it does not exist', () => {
    const mockTableData = {
      ...tableData,
      partition: {
        is_partitioned: false,
      },
    };

    const exploreUrlGeneratorSpy = jest.spyOn(
      AppConfig.tableProfile,
      'exploreUrlGenerator'
    );
    ConfigUtils.generateExploreUrl(mockTableData);
    expect(exploreUrlGeneratorSpy).toBeCalledWith(
      mockTableData.database,
      mockTableData.cluster,
      mockTableData.schema,
      mockTableData.name
    );
  });
});

describe('numberFormat', () => {
  it('returns number format defined in config', () => {
    const actual = ConfigUtils.getNumberFormat();
    const expected = AppConfig.numberFormat;
    expect(actual).toBe(expected);
  });
});

describe('getDocumentTitle', () => {
  it('returns documentTitle defined in config', () => {
    const actual = ConfigUtils.getDocumentTitle();
    const expected = AppConfig.documentTitle;
    expect(actual).toBe(expected);
  });
});

describe('getLogoTitle', () => {
  it('returns logoTitle defined in config', () => {
    const actual = ConfigUtils.getLogoTitle();
    const expected = AppConfig.logoTitle;
    expect(actual).toBe(expected);
  });
});

describe('isTableListLineageEnabled', () => {
  it('returns isTableListLineageEnabled defined in config', () => {
    const actual = ConfigUtils.isTableListLineageEnabled();
    const expected = AppConfig.tableLineage.inAppListEnabled;
    expect(actual).toBe(expected);
  });
});

describe('isColumnListLineageEnabled', () => {
  it('returns isColumnListLineageEnabled defined in config', () => {
    const actual = ConfigUtils.isColumnListLineageEnabled();
    const expected = AppConfig.columnLineage.inAppListEnabled;
    expect(actual).toBe(expected);
  });
});

describe('isTableLineagePageEnabled', () => {
  it('returns isTableLineagePageEnabled defined in config', () => {
    const actual = ConfigUtils.isTableLineagePageEnabled();
    const expected = AppConfig.tableLineage.inAppPageEnabled;
    expect(actual).toBe(expected);
  });
});

describe('isColumnLineagePageEnabled', () => {
  it('returns isColumnLineagePageEnabled defined in config', () => {
    const actual = ConfigUtils.isColumnLineagePageEnabled();
    const expected = AppConfig.columnLineage.inAppPageEnabled;
    expect(actual).toBe(expected);
  });
});

describe('getColumnLineageLink', () => {
  it('calls the column lineage link with the right params', () => {
    const tableData = {
      badges: [],
      cluster: 'cluster',
      columns: [],
      dashboards: [],
      database: 'database',
      is_editable: false,
      is_view: false,
      key: '',
      schema: 'schema',
      name: 'table_name',
      last_updated_timestamp: 12321312312,
      description: '',
      table_writer: {
        application_url: '',
        description: '',
        id: '',
        name: '',
      },
      partition: {
        is_partitioned: true,
        key: 'partition_key',
        value: 'partition_value',
      },
      table_readers: [],
      source: { source: '', source_type: '' },
      resource_reports: [],
      watermarks: [],
      programmatic_descriptions: {},
    };
    const columnName = 'column_name';
    const actual = ConfigUtils.getColumnLineageLink(tableData, columnName);
    const expected = AppConfig.columnLineage.urlGenerator(
      tableData.database,
      tableData.cluster,
      tableData.schema,
      tableData.name,
      columnName
    );
    expect(actual).toBe(expected);
  });
});

<<<<<<< HEAD
describe('getDescriptionEditUrl', () => {
  it('returns the edit url for a given table description source', () => {
    const source = { source: 'https://github.com', source_type: 'github' };
    const actual = ConfigUtils.getDescriptionEditUrl(source);
    const expectedValue = source.source;
    expect(actual).toBe(expectedValue);
  });

  it('returns empty string for a given table without a configured source', () => {
    const source = { source: 'https://google.com', source_type: 'google' };
    const actual = ConfigUtils.getDescriptionEditUrl(source);
    const expectedValue = '';
    expect(actual).toBe(expectedValue);
=======
describe('isTableQualityCheckEnabled', () => {
  it('returns isTableQualityCheckEnabled defined in config', () => {
    const actual = ConfigUtils.isTableQualityCheckEnabled();
    const expected = AppConfig.tableQualityChecks.isEnabled;
    expect(actual).toBe(expected);
>>>>>>> ed20ce01
  });
});<|MERGE_RESOLUTION|>--- conflicted
+++ resolved
@@ -751,7 +751,14 @@
   });
 });
 
-<<<<<<< HEAD
+describe('isTableQualityCheckEnabled', () => {
+  it('returns isTableQualityCheckEnabled defined in config', () => {
+    const actual = ConfigUtils.isTableQualityCheckEnabled();
+    const expected = AppConfig.tableQualityChecks.isEnabled;
+    expect(actual).toBe(expected);
+  });
+});
+
 describe('getDescriptionEditUrl', () => {
   it('returns the edit url for a given table description source', () => {
     const source = { source: 'https://github.com', source_type: 'github' };
@@ -765,12 +772,5 @@
     const actual = ConfigUtils.getDescriptionEditUrl(source);
     const expectedValue = '';
     expect(actual).toBe(expectedValue);
-=======
-describe('isTableQualityCheckEnabled', () => {
-  it('returns isTableQualityCheckEnabled defined in config', () => {
-    const actual = ConfigUtils.isTableQualityCheckEnabled();
-    const expected = AppConfig.tableQualityChecks.isEnabled;
-    expect(actual).toBe(expected);
->>>>>>> ed20ce01
   });
 });