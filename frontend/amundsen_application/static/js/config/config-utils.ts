import AppConfig from 'config/config';
import { BadgeStyle, BadgeStyleConfig } from 'config/config-types';
import { convertText, CaseType } from 'utils/textUtils';

import { TableMetadata } from 'interfaces/TableMetadata';
import { ResourceType } from '../interfaces';
import {
  AnalyticsConfig,
  FilterConfig,
  LinkConfig,
  NoticeType,
  TourConfig,
} from './config-types';

export const DEFAULT_DATABASE_ICON_CLASS = 'icon-database icon-color';
export const DEFAULT_DASHBOARD_ICON_CLASS = 'icon-dashboard icon-color';
const WILDCARD_SIGN = '*';
const RESOURCE_SEPARATOR = '.';
const ANNOUNCEMENTS_LINK_LABEL = 'Announcements';
const hasWildcard = (n) => n.indexOf(WILDCARD_SIGN) > -1;
const withComputedMessage = (notice: NoticeType, resourceName) => {
  if (typeof notice.messageHtml === 'function') {
    notice.messageHtml = notice.messageHtml(resourceName);
  }
  return notice;
};
const resourceMatches = (key: string, resource: string) => {
  if (key === resource || key === WILDCARD_SIGN) {
    return true;
  }
  if (key.includes(WILDCARD_SIGN)) {
    const wildcardIndex = key.indexOf(WILDCARD_SIGN);
    const inverseWildcardIndex = -1 * (key.length - wildcardIndex - 1);
    if (
      key.slice(0, wildcardIndex) === resource.slice(0, wildcardIndex) &&
      (wildcardIndex === key.length - 1 ||
        key.slice(inverseWildcardIndex) ===
          resource.slice(inverseWildcardIndex))
    ) {
      return true;
    }
  }
  return false;
};

/**
 * Returns the display name for a given source id for a given resource type.
 * If a configuration or display name does not exist for the given id, the id
 * is returned.
 */
export function getSourceDisplayName(
  sourceId: string,
  resource: ResourceType
): string {
  const config = AppConfig.resourceConfig[resource];
  if (
    !config ||
    !config.supportedSources ||
    !config.supportedSources[sourceId]
  ) {
    return sourceId;
  }

  return config.supportedSources[sourceId].displayName;
}

/**
 * Returns an icon class for a given source id for a given resource type,
 * which should be a value defined in `static/css/_icons.scss`.
 * If a configuration or icon class does not exist for the given id, the default
 * icon class for the given resource type is returned.
 */
export function getSourceIconClass(
  sourceId: string,
  resource: ResourceType
): string {
  const config = AppConfig.resourceConfig[resource];
  if (
    !config ||
    !config.supportedSources ||
    !config.supportedSources[sourceId]
  ) {
    if (resource === ResourceType.dashboard) {
      return DEFAULT_DASHBOARD_ICON_CLASS;
    }
    if (resource === ResourceType.table) {
      return DEFAULT_DATABASE_ICON_CLASS;
    }
    if (resource === ResourceType.feature) {
      return DEFAULT_DATABASE_ICON_CLASS;
    }
    return '';
  }

  return config.supportedSources[sourceId].iconClass;
}

/**
 * Returns notices for the given resource name if present
 */
export function getResourceNotices(
  resourceType: ResourceType,
  resourceName: string
): NoticeType | false {
  const { notices } = AppConfig.resourceConfig[resourceType];

  if (notices && notices[resourceName]) {
    const thisNotice = notices[resourceName];

    return withComputedMessage(thisNotice, resourceName);
  }

  const wildcardNoticesKeys = Object.keys(notices).filter(hasWildcard);
  if (wildcardNoticesKeys.length) {
    const wildcardNoticesArray = new Array(1);
    let hasNotice: boolean = false;

    wildcardNoticesKeys.forEach((key) => {
      const decomposedKey = key.split(RESOURCE_SEPARATOR);
      const decomposedResource = resourceName.split(RESOURCE_SEPARATOR);

      for (let i = 0; i < decomposedKey.length; i++) {
        if (resourceMatches(decomposedKey[i], decomposedResource[i])) {
          if (i === decomposedKey.length - 1) {
            wildcardNoticesArray[0] = notices[key];
            hasNotice = true;
          }
          continue;
        }
        break;
      }
    });
    if (hasNotice) {
      const [noticeFromWildcard] = wildcardNoticesArray;
      return withComputedMessage(noticeFromWildcard, resourceName);
    }
  }

  return false;
}

/**
 * Returns the displayName for the given resourceType
 */
export function getDisplayNameByResource(resourceType: ResourceType): string {
  return AppConfig.resourceConfig[resourceType].displayName;
}

/**
 * Returns the filterCategories for the given resourceType
 */
export function getFilterConfigByResource(
  resourceType: ResourceType
): FilterConfig | undefined {
  return AppConfig.resourceConfig[resourceType].filterCategories;
}

/**
 * Returns AnalyticsConfig.
 */
export function getAnalyticsConfig(): AnalyticsConfig {
  return AppConfig.analytics;
}

/**
 * Returns the stat type name for the unique value stat type
 * @returns string or undefined
 */
export function getUniqueValueStatTypeName(): string | undefined {
  return AppConfig.resourceConfig[ResourceType.table].stats
    ?.uniqueValueTypeName;
}

/*
 * Given a badge name, this will return a badge style and a display name.
 * If these are not specified by config, it will default to some simple rules:
 * use BadgeStyle.DEFAULT and badge name as display name.
 */
export function getBadgeConfig(badgeName: string): BadgeStyleConfig {
  const config: object = AppConfig.badges[badgeName] || {};

  return {
    style: BadgeStyle.DEFAULT,
    displayName: convertText(badgeName, CaseType.TITLE_CASE),
    ...config,
  };
}

/**
 * Returns whether or not feedback features should be enabled
 */
export function feedbackEnabled(): boolean {
  return AppConfig.mailClientFeatures.feedbackEnabled;
}

/**
 * Returns whether or not feedback features should be enabled
 */
export function announcementsEnabled(): boolean {
  return AppConfig.announcements.enabled;
}

/**
 * Returns whether or not dashboard features should be shown
 */
export function indexDashboardsEnabled(): boolean {
  return AppConfig.indexDashboards.enabled;
}

/**
 * Returns whether or not ML features should be shown
 */
export function indexFeaturesEnabled(): boolean {
  return AppConfig.indexFeatures.enabled;
}

/**
 * Returns whether or not user features should be shown
 */
export function indexUsersEnabled(): boolean {
  return AppConfig.indexUsers.enabled;
}

/**
 * Returns whether or not the issue tracking feature should be shown
 */
export function issueTrackingEnabled(): boolean {
  return AppConfig.issueTracking.enabled;
}

/**
 * Returns the string that will prepopulate the issue description
 * text field with a template to suggest more detailed information
 * to be provided by the user when an issue is reported
 */
export function getIssueDescriptionTemplate(): string | undefined {
  return AppConfig.issueTracking.issueDescriptionTemplate;
}

/**
 * Returns whether users are able to override the default project in which to create the issue
 */
export function issueTrackingProjectSelectionEnabled(): boolean {
  const config = AppConfig.issueTracking.projectSelection;
  return config ? config.enabled : false;
}

/**
 * Returns the title for the selection field that allows more specificity in what you ask the user to enter
 */
export function getProjectSelectionTitle(): string {
  const config = AppConfig.issueTracking.projectSelection;
  return config ? config.title : '';
}

/**
 * Returns the hint to show the user what type of value is expected, such as the name of the default project
 */
export function getProjectSelectionHint(): string | undefined {
  const config = AppConfig.issueTracking.projectSelection;
  return config ? config.inputHint : '';
}

/**
 * Returns whether or not notification features should be enabled
 */
export function notificationsEnabled(): boolean {
  return AppConfig.mailClientFeatures.notificationsEnabled;
}

/**
 * Returns whether or not to show all tags
 */
export function showAllTags(): boolean {
  return AppConfig.browse.showAllTags;
}

/**
 * Returns a list of curated tag names
 */
export function getCuratedTags(): string[] {
  return AppConfig.browse.curatedTags;
}

/**
 * Returns a list of table sort options
 */
export function getTableSortCriterias() {
  const config = AppConfig.resourceConfig[ResourceType.table];

  if (config && config.sortCriterias) {
    return config.sortCriterias;
  }

  return {};
}

/**
 * Checks if nav links are active
 */
const isNavLinkActive = (link: LinkConfig): boolean => {
  if (!announcementsEnabled()) {
    return link.label !== ANNOUNCEMENTS_LINK_LABEL;
  }

  return true;
};

/*
 * Returns the updated list of navigation links given the other
 * configuration options state
 */
export function getNavLinks(): LinkConfig[] {
  return AppConfig.navLinks.filter(isNavLinkActive);
}

/**
 * Returns whether to enable the table `explore` feature
 */
export function exploreEnabled(): boolean {
  return AppConfig.tableProfile.isExploreEnabled;
}

/**
 * Generates the explore URL from a table metadata object
 *
 * @param tableData
 */
export function generateExploreUrl(tableData: TableMetadata): string {
  const { partition } = tableData;

  if (partition.is_partitioned) {
    return AppConfig.tableProfile.exploreUrlGenerator(
      tableData.database,
      tableData.cluster,
      tableData.schema,
      tableData.name,
      partition.key,
      partition.value
    );
  }
  return AppConfig.tableProfile.exploreUrlGenerator(
    tableData.database,
    tableData.cluster,
    tableData.schema,
    tableData.name
  );
}

/**
 * Gets the max length for items with a configurable max length.
 * Currently only applied to `editableText`, but method can be extended for future cases
 */
export function getMaxLength(key: string) {
  return AppConfig.editableText[key];
}

/**
 * Returns the display name for a given description source id for a given resource type.
 * If a configuration or display name does not exist for the given description source id, the id
 * is returned.
 */
export function getDescriptionSourceDisplayName(sourceId: string): string {
  const config = AppConfig.resourceConfig[ResourceType.table];
  if (
    config &&
    config.supportedDescriptionSources &&
    config.supportedDescriptionSources[sourceId] &&
    config.supportedDescriptionSources[sourceId].displayName
  ) {
    return config.supportedDescriptionSources[sourceId].displayName;
  }

  return sourceId;
}

/**
 * Returns the icon path for a given description source id for a given resource type.
 * If a configuration does not exist for the given description source id, empty string
 * is returned.
 */
export function getDescriptionSourceIconPath(sourceId: string): string {
  const config = AppConfig.resourceConfig[ResourceType.table];
  if (
    config &&
    config.supportedDescriptionSources &&
    config.supportedDescriptionSources[sourceId] &&
    config.supportedDescriptionSources[sourceId].iconPath
  ) {
    return config.supportedDescriptionSources[sourceId].iconPath;
  }

  return '';
}

/**
 * Returns the desired number format in which we want to format any number
 * Used for formatting column stats
 * If a configuration does not exist, None is returned
 */
export function getNumberFormat() {
  return AppConfig.numberFormat;
}

/**
 * Returns documentTitle.
 */
export function getDocumentTitle(): string {
  return AppConfig.documentTitle;
}

/**
 * Returns logoTitle.
 */
export function getLogoTitle(): string {
  return AppConfig.logoTitle;
}

/**
 * Returns whether the in-app table lineage list is enabled.
 */
export function isFeatureListLineageEnabled() {
  return AppConfig.featureLineage.inAppListEnabled;
}

/**
 * Returns whether the in-app table lineage list is enabled.
 */
export function isTableListLineageEnabled() {
  return AppConfig.tableLineage.inAppListEnabled;
}

/**
 * Returns whether the in-app column list lineage is enabled.
 */
export function isColumnListLineageEnabled() {
  return AppConfig.columnLineage.inAppListEnabled;
}

/**
 * Returns whether the in-app table lineage page is enabled.
 */
export function isTableLineagePageEnabled() {
  return AppConfig.tableLineage.inAppPageEnabled;
}

/**
 * Returns whether the in-app column lineage page is enabled.
 */
export function isColumnLineagePageEnabled() {
  return AppConfig.columnLineage.inAppPageEnabled;
}

/**
 * Returns the lineage link for a given column
 */
export function getColumnLineageLink(
  tableData: TableMetadata,
  columnName: string
) {
  return AppConfig.columnLineage.urlGenerator(
    tableData.database,
    tableData.cluster,
    tableData.schema,
    tableData.name,
    columnName
  );
}

/**
 * Returns whether table data quality checks are enabled
 */
export function isTableQualityCheckEnabled() {
  return AppConfig.tableQualityChecks.isEnabled;
}

<<<<<<< HEAD
export function isProgrammaticDescAllowDangerousHtml(): boolean {
  return AppConfig.ProgrammaticDescriptionAllowDangerousHtml;
=======
/**
 * Returns whether Available badges section should be shown in Home Page
 */
export function isShowBadgesInHomeEnabled() {
  return AppConfig.browse.showBadgesInHome;
}

/**
 * Returns whether or not nested columns are enabled
 */
export function isNestedColumnsEnabled() {
  return AppConfig.nestedColumns.isEnabled;
}

/**
 * Returns the maximum number of columns allowed to show nested columns
 */
export function getMaxNestedColumns() {
  return AppConfig.nestedColumns.maxNestedColumns;
}

/**
 * Returns the configuration for the Product Tour
 */
export function getProductToursFor(path: string): TourConfig[] | null {
  let result: TourConfig[] | null = null;

  if (AppConfig.productTour[path] && AppConfig.productTour[path].length) {
    result = AppConfig.productTour[path];
  }

  const wildcardPathKeys = Object.keys(AppConfig.productTour).filter(
    hasWildcard
  );
  if (wildcardPathKeys.length) {
    wildcardPathKeys.forEach((key) => {
      const decomposedKey = key.substring(0, key.length - 1);

      if (path.startsWith(decomposedKey)) {
        result = AppConfig.productTour[key];
      }
    });
  }

  return result;
>>>>>>> 23ebda44
}<|MERGE_RESOLUTION|>--- conflicted
+++ resolved
@@ -474,10 +474,13 @@
   return AppConfig.tableQualityChecks.isEnabled;
 }
 
-<<<<<<< HEAD
+/**
+ * Returns whether dangerous html should be allowed in programmatic descriptions
+ */
 export function isProgrammaticDescAllowDangerousHtml(): boolean {
-  return AppConfig.ProgrammaticDescriptionAllowDangerousHtml;
-=======
+  return AppConfig.programmaticDescriptionAllowDangerousHtml;
+}
+
 /**
  * Returns whether Available badges section should be shown in Home Page
  */
@@ -523,5 +526,4 @@
   }
 
   return result;
->>>>>>> 23ebda44
 }