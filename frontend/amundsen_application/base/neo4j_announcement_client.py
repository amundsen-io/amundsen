# Copyright Contributors to the Amundsen project.
# SPDX-License-Identifier: Apache-2.0

from random import randint
from datetime import datetime, timedelta
import logging

from amundsen_application.models.announcements import Announcements, Post
from amundsen_application.base.base_announcement_client import BaseAnnouncementClient
from neo4j import GraphDatabase


class Neo4jConnection:
      def __init__(self, uri, user, pwd):
          self.__uri = uri
          self.__user = user
          self.__pwd = pwd
          self.__driver = None
          try:
              self.__driver = GraphDatabase.driver(self.__uri, auth=(self.__user, self.__pwd), encrypted=False)
          except Exception as e:
              logging.error("Failed to create the driver: " + str(e))
             
      def close(self):
          if self.__driver is not None:
              self.__driver.close()

      def query(self, query, db=None):
          assert self.__driver is not None, "Driver not initialized!"
          session = None
          response = None
          try:
              session = self.__driver.session(database=db) if db is not None else self.__driver.session()
              response = list(session.run(query))
          except Exception as e:
              print("Query failed:", e)
          finally:
              if session is not None:
                  session.close()
          return response


class Neo4jAnnouncementClient(BaseAnnouncementClient):
    def __init__(self) -> None:
        pass

    
    def get_posts(self) -> Announcements:
        """
        Returns an instance of amundsen_application.models.announcements.Announcements, which should match
        amundsen_application.models.announcements.AnnouncementsSchema
        """
<<<<<<< HEAD
        conn = Neo4jConnection(uri="bolt://192.168.138.19:7687", user="neo4j", pwd="test")
=======
        conn = Neo4jConnection(uri="bolt://192.168.137.227:7687", user="neo4j", pwd="test")
>>>>>>> 2a67bac1
        query = """
            MATCH (n:Announcement) 
            RETURN n as announcements
            ORDER BY n.createdAt DESC
            LIMIT 10
        """

        results = conn.query(query)

        announcements_nodes = [i['announcements'] for i in results]
        announcements = []
        for announcement in announcements_nodes:
            announcements.append(announcement._properties)
        posts = []
        
        for row in announcements:
            post = Post(title=row['title'],
                        date=datetime(row['createdAt'].year, row['createdAt'].month, row['createdAt'].day, row['createdAt'].hour, row['createdAt'].minute, int(row['createdAt'].second)).strftime('%b %d %Y %H:%M:%S'),
                        html_content=row['description'])
            posts.append(post)

        return Announcements(posts)<|MERGE_RESOLUTION|>--- conflicted
+++ resolved
@@ -50,11 +50,7 @@
         Returns an instance of amundsen_application.models.announcements.Announcements, which should match
         amundsen_application.models.announcements.AnnouncementsSchema
         """
-<<<<<<< HEAD
-        conn = Neo4jConnection(uri="bolt://192.168.138.19:7687", user="neo4j", pwd="test")
-=======
         conn = Neo4jConnection(uri="bolt://192.168.137.227:7687", user="neo4j", pwd="test")
->>>>>>> 2a67bac1
         query = """
             MATCH (n:Announcement) 
             RETURN n as announcements
