--- conflicted
+++ resolved
@@ -18,11 +18,7 @@
         with:
           python-version: ${{ matrix.python-version }}
       - name: Install dependencies
-<<<<<<< HEAD
-        run: pip3 install ../common && pip3 install -r requirements.txt && pip3 install .[all] && pip3 install codecov
-=======
         run: make install_deps && pip3 uninstall -y amundsen-common && pip3 install -e ../common
->>>>>>> 3bbc4669
         working-directory: ./databuilder
       - name: Run python unit tests
         run: make test
