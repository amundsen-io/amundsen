# Copyright Contributors to the Amundsen project.
# SPDX-License-Identifier: Apache-2.0

import json
import logging
import os
from enum import Enum
from typing import (
    Dict, Iterator, List, Optional, Tuple, Union,
)

from pyhocon import ConfigTree

from databuilder.extractor.base_extractor import Extractor
from databuilder.models.badge import Badge, BadgeMetadata
from databuilder.models.table_lineage import TableLineage
from databuilder.models.table_metadata import ColumnMetadata, TableMetadata
from databuilder.models.table_source import TableSource

LOGGER = logging.getLogger(__name__)


DBT_CATALOG_REQD_KEYS = ['nodes']
DBT_MANIFEST_REQD_KEYS = ['nodes', 'child_map']
DBT_MODEL_TYPE = 'model'
DBT_MODEL_PREFIX = 'model.'
DBT_TEST_PREFIX = 'test.'


class DBT_TAG_AS(Enum):
    BADGE = 'badge'
    TAG = 'tag'


class DBT_MODEL_NAME_KEY(Enum):
    ALIAS = 'alias'
    NAME = 'name'


class InvalidDbtInputs(Exception):
    pass


class DbtExtractor(Extractor):
    """
    Extracts metadata from the dbt manifest.json and catalog.json files.
    At least one of a manifest or a catalog (or both) must be provided.
    The location of the file or a valid Python dictionary of the content
    can be provided.

    Currently the following assets are extracted from these files:

    - Tables
    - Columns
    - Definitions
    - Table lineage
    - Tags (converted to Amundsen Badges)

    Additional metadagta exists and may be extracted in the future:

    - Run / test outcomes
    - Freshness
    - Hooks (as programatic description?)
    - Analysis (as queries for a table??)
    - Table / column level statistics
    - Table comments (as programatic descriptoins)
    """

    CATALOG_JSON = "catalog_json"
    MANIFEST_JSON = "manifest_json"
    DATABASE_NAME = 'database_name'

    # Dbt Extract Options
    EXTRACT_TABLES = 'extract_tables'
    EXTRACT_DESCRIPTIONS = 'extract_descriptions'
    EXTRACT_TAGS = 'extract_tags'
    EXTRACT_LINEAGE = 'extract_lineage'
    SOURCE_URL = 'source_url'  # Base source code URL for the repo containing dbt workflows
    IMPORT_TAGS_AS = 'import_tags_as'
    SCHEMA_FILTER = 'schema_filter'  # Only extract dbt models from this schema, defaults to all models
    MODEL_NAME_KEY = 'model_name_key'  # Whether to use the "name" or "alias" from dbt as the Amundsen name

    # Makes all db, schema, cluster and table names lowercase. This is done so that table metadata from dbt
    # with the default key `Sample://Cluster/Schema/Table` match existing metadata that Amundsen has from
    # the database, which may be `sample://cluster/schema/table`.
    # Most databases that dbt integrates with either use lowercase by default in the information schema
    # or the default Amundsen extractor applies a `lower(...)` function to the result (e.g. snowflake).
    # However, Amundsen does not currently enforce a consistent convention and some databases do support
    # upper and lowercase naming conventions (e.g. Redshift). It may be useful to set this False in the
    # config if the table metadata keys in your database are not all lowercase and to then use a transformer to
    # properly format the string value.
    FORCE_TABLE_KEY_LOWER = 'force_table_key_lower'

    def init(self, conf: ConfigTree) -> None:
        self._conf = conf
        self._database_name = conf.get_string(DbtExtractor.DATABASE_NAME)
        self._dbt_manifest = conf.get_string(DbtExtractor.MANIFEST_JSON)
        self._dbt_catalog = conf.get_string(DbtExtractor.CATALOG_JSON)
        # Extract options
        self._extract_tables = conf.get_bool(DbtExtractor.EXTRACT_TABLES, True)
        self._extract_descriptions = conf.get_bool(DbtExtractor.EXTRACT_DESCRIPTIONS, True)
        self._extract_tags = conf.get_bool(DbtExtractor.EXTRACT_TAGS, True)
        self._extract_lineage = conf.get_bool(DbtExtractor.EXTRACT_LINEAGE, True)
        self._source_url = conf.get_string(DbtExtractor.SOURCE_URL, None)
        self._force_table_key_lower = conf.get_bool(DbtExtractor.FORCE_TABLE_KEY_LOWER, True)
        self._dbt_tag_as = DBT_TAG_AS(conf.get_string(DbtExtractor.IMPORT_TAGS_AS, DBT_TAG_AS.BADGE.value))
        self._schema_filter = conf.get_string(DbtExtractor.SCHEMA_FILTER, '')
        self._model_name_key = DBT_MODEL_NAME_KEY(
            conf.get_string(DbtExtractor.MODEL_NAME_KEY, DBT_MODEL_NAME_KEY.NAME.value)).value
        self._clean_inputs()

        self._extract_iter: Union[None, Iterator] = None

    def get_scope(self) -> str:
        return "extractor.dbt"

    def _validate_catalog(self) -> None:
        # Load the catalog file if needed and run basic validation on the content
        try:
            self._dbt_catalog = json.loads(self._dbt_catalog)
        except Exception:
            try:
                with open(self._dbt_catalog, 'rb') as f:
                    self._dbt_catalog = json.loads(f.read().lower())
            except Exception as e:
                raise InvalidDbtInputs(
                    'Invalid content for a dbt catalog was provided. Must be a valid Python '
                    'dictionary or the location of a file. Error received: %s' % e
                )
        for catalog_key in DBT_CATALOG_REQD_KEYS:
            if catalog_key not in self._dbt_catalog:
                raise InvalidDbtInputs(
                    "Dbt catalog file must contain keys: %s, found keys: %s"
                    % (DBT_CATALOG_REQD_KEYS, self._dbt_catalog.keys())
                )

    def _validate_manifest(self) -> None:
        # Load the manifest file if needed and run basic validation on the content
        try:
            self._dbt_manifest = json.loads(self._dbt_manifest)
        except Exception:
            try:
                with open(self._dbt_manifest, 'rb') as f:
                    self._dbt_manifest = json.loads(f.read().lower())
            except Exception as e:
                raise InvalidDbtInputs(
                    'Invalid content for a dbt manifest was provided. Must be a valid Python '
                    'dictionary or the location of a file. Error received: %s' % e
                )
        for manifest_key in DBT_MANIFEST_REQD_KEYS:
            if manifest_key not in self._dbt_manifest:
                raise InvalidDbtInputs(
                    "Dbt manifest file must contain keys: %s, found keys: %s"
                    % (DBT_MANIFEST_REQD_KEYS, self._dbt_manifest.keys())
                )

    def _clean_inputs(self) -> None:
        """
        Validates the dbt input to ensure that at least one of the inputs
        (manifest.json or catalog.json) are provided. Once validated, the
        inputs are sanitized to ensure that the `self._dbt_manifest` and
        `self._dbt_catalog` are valid Python dictionaries.
        """
        if self._database_name is None:
            raise InvalidDbtInputs(
                'Must provide a database name that corresponds to this dbt catalog and manifest.'
            )

        if not self._dbt_manifest or not self._dbt_catalog:
            raise InvalidDbtInputs(
                'Must provide a dbt manifest file and dbt catalog file.'
            )

        self._validate_catalog()
        self._validate_manifest()

    def extract(self) -> Union[TableMetadata, None]:
        """
        For every feature table from Feast, a multiple objets are extracted:

        1. TableMetadata with feature table description
        2. Programmatic Description of the feature table, containing
           metadata - date of creation and labels
        3. Programmatic Description with Batch Source specification
        4. (if applicable) Programmatic Description with Stream Source
           specification
        """
        if not self._extract_iter:
            self._extract_iter = self._get_extract_iter()
        try:
            return next(self._extract_iter)
        except StopIteration:
            return None

    def _default_sanitize(self, s: str) -> str:
        """
        Default function that will be run to convert the value of a string to lowercase.
        """
        if s and self._force_table_key_lower:
            s = s.lower()
        return s

    def _get_table_descriptions(self, manifest_content: Dict) -> Tuple[Optional[str], Optional[str]]:
        """
        Gets a description and description source for a table.
        """
        desc, desc_src = None, None
        if self._extract_descriptions:
            desc = manifest_content.get('description')
            desc_src = 'dbt description'
        return desc, desc_src

    def _get_table_tags_badges(self, manifest_content: Dict) -> Tuple[Optional[List[str]], Optional[List[str]]]:
        """
        Gets tags or badges for a given table. At most one of these values will not be null.
        """
        tags, tbl_badges = None, None
        if self._extract_tags:
            if self._dbt_tag_as == DBT_TAG_AS.BADGE:
                tbl_badges = manifest_content.get('tags')
            elif self._dbt_tag_as == DBT_TAG_AS.TAG:
                tags = manifest_content.get('tags')
        return tags, tbl_badges

    def _can_yield_schema(self, schema: str) -> bool:
        """
        Whether or not the schema can be yielded based on the schema filter criteria.
        """
        return (not self._schema_filter) or (self._schema_filter.lower() == schema.lower())

    def _get_extract_iter(self) -> Iterator[Union[TableMetadata, BadgeMetadata, TableSource, TableLineage]]:
        """
        Generates the extract iterator for all of the model types created by the dbt files.
        """
        dbt_id_to_table_key = {}
        for tbl_node, manifest_content in self._dbt_manifest['nodes'].items():

            if manifest_content['resource_type'] == DBT_MODEL_TYPE and tbl_node in self._dbt_catalog['nodes']:
                LOGGER.info(
                    'Extracting dbt {}.{}'.format(manifest_content['schema'], manifest_content[self._model_name_key])
                )

                catalog_content = self._dbt_catalog['nodes'][tbl_node]

                tbl_columns: List[ColumnMetadata] = self._get_column_values(
                    manifest_columns=manifest_content['columns'], catalog_columns=catalog_content['columns']
                )

                desc, desc_src = self._get_table_descriptions(manifest_content)
                tags, tbl_badges = self._get_table_tags_badges(manifest_content)

                tbl_metadata = TableMetadata(
                    database=self._default_sanitize(self._database_name),
                    # The dbt "database" is the cluster here
                    cluster=self._default_sanitize(manifest_content['database']),
                    schema=self._default_sanitize(manifest_content['schema']),
                    name=self._default_sanitize(manifest_content[self._model_name_key]),
                    is_view=catalog_content['metadata']['type'] == 'view',
                    columns=tbl_columns,
                    tags=tags,
                    description=desc,
                    description_source=desc_src
                )
                # Keep track for Lineage
                dbt_id_to_table_key[tbl_node] = tbl_metadata._get_table_key()

                # Optionally filter schemas in the output
                yield_schema = self._can_yield_schema(manifest_content['schema'])

                if self._extract_tables and yield_schema:
                    yield tbl_metadata

                if self._extract_tags and tbl_badges and yield_schema:
                    yield BadgeMetadata(start_label=TableMetadata.TABLE_NODE_LABEL,
                                        start_key=tbl_metadata._get_table_key(),
                                        badges=[Badge(badge, 'table') for badge in tbl_badges])

                if self._source_url and yield_schema:
                    yield TableSource(db_name=tbl_metadata.database,
                                      cluster=tbl_metadata.cluster,
                                      schema=tbl_metadata.schema,
                                      table_name=tbl_metadata.name,
                                      source=os.path.join(self._source_url, manifest_content.get('original_file_path')))

        if self._extract_lineage:
            for upstream, downstreams in self._dbt_manifest['child_map'].items():
                if upstream not in dbt_id_to_table_key:
                    continue
                valid_downstreams = [
                    dbt_id_to_table_key[k] for k in downstreams
                    if k.startswith(DBT_MODEL_PREFIX) and dbt_id_to_table_key.get(k)
                ]
                if valid_downstreams:
                    yield TableLineage(
                        table_key=dbt_id_to_table_key[upstream],
                        downstream_deps=valid_downstreams
                    )

    def _get_column_values(self, manifest_columns: Dict, catalog_columns: Dict) -> List[ColumnMetadata]:
        """
        Iterates over the columns in the manifest file and creates a `ColumnMetadata` object
        with the combined information from the manifest file as well as the catalog file.

        :params manifest_columns: A dictionary of values from the manifest.json, the keys
            are column names and the values are column metadata
        :params catalog_columns: A dictionary of values from the catalog.json, the keys
            are column names and the values are column metadata
        :returns: A list of `ColumnMetadata` in Amundsen.
        """
        tbl_columns = []
<<<<<<< HEAD
        for catalog_col_name, catalog_col_content in catalog_columns.items():
            manifest_col_content = manifest_columns.get(catalog_col_name, {})
=======
        for manifest_col_name, manifest_col_content in manifest_columns.items():
            catalog_col_content = catalog_columns.get(manifest_col_name)
>>>>>>> d7a190e0

            if catalog_col_content:
                col_desc = None
                if self._extract_descriptions:
                    col_desc = manifest_col_content.get('description')

                # Only extract column-level tags IF converting to badges, Amundsen does not have column-level tags
                badges = None
                if self._extract_tags and self._dbt_tag_as == DBT_TAG_AS.BADGE:
                    badges = manifest_col_content.get('tags')

                col_metadata = ColumnMetadata(
                    name=self._default_sanitize(catalog_col_content['name']),
                    description=col_desc,
                    col_type=catalog_col_content['type'],
                    sort_order=catalog_col_content['index'],
                    badges=badges
                )
                tbl_columns.append(col_metadata)
        return tbl_columns<|MERGE_RESOLUTION|>--- conflicted
+++ resolved
@@ -307,15 +307,9 @@
             are column names and the values are column metadata
         :returns: A list of `ColumnMetadata` in Amundsen.
         """
-        tbl_columns = []
-<<<<<<< HEAD
+        tbl_columns = [] 
         for catalog_col_name, catalog_col_content in catalog_columns.items():
             manifest_col_content = manifest_columns.get(catalog_col_name, {})
-=======
-        for manifest_col_name, manifest_col_content in manifest_columns.items():
-            catalog_col_content = catalog_columns.get(manifest_col_name)
->>>>>>> d7a190e0
-
             if catalog_col_content:
                 col_desc = None
                 if self._extract_descriptions:
