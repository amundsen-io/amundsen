--- conflicted
+++ resolved
@@ -63,14 +63,9 @@
         self._atlas_entity_iterator = self._create_next_atlas_entity()
 
     def __repr__(self) -> str:
-<<<<<<< HEAD
-        return f'Watermark({self.create_time}, {self.database}, {self.schema}, {self.table}, {self.parts},' \
-               f' {self.part_type}, {self.cluster})'
-=======
         return f"Watermark(create_time={str(self.create_time)!r}, database={self.database!r}, " \
                f"schema={self.schema!r}, table={self.table!r}, parts={self.parts!r}, " \
                f"cluster={self.cluster!r}, part_type={self.part_type!r})"
->>>>>>> 0524cbbb
 
     def create_next_node(self) -> Union[GraphNode, None]:
         # return the string representation of the data
