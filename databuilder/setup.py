--- conflicted
+++ resolved
@@ -5,11 +5,7 @@
 
 from setuptools import find_packages, setup
 
-<<<<<<< HEAD
-__version__ = '7.4.3+foodtruck.2'
-=======
-__version__ = '7.4.4'
->>>>>>> c130ab3e
+__version__ = '7.4.4+foodtruck.1'
 
 requirements_path = os.path.join(os.path.dirname(os.path.realpath(__file__)),
                                  'requirements.txt')
