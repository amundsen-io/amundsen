# Amundsen Roadmap

**Mission**: To organize all information about data and make it universally actionable  
**Vision (2020)**: Centralize a comprehensive and actionable map of all our data resources that can be leveraged to solve a growing number of use cases and workflows

<<<<<<< HEAD
_The following roadmap gives an overview of what we are currently working on and what we want to tackle next. We share it so that the community can plan work together. Let us know in the Slack channel if you are interested in taking a stab at leading the development of one of these features (or of a non listed one!)._
=======
The following roadmap gives an overview of what we are currently working on and what we want to tackle next. We share it so that the community can plan work together. Let us know in the [Slack channel](https://app.slack.com/client/TGFR0CZM3/CGFBVT23V) if you are interested in taking a stab at leading the development of one of these features (or of a non listed one!).
>>>>>>> 4aac6e83

## Current focus

#### Email notifications system
*What*: We are creating an email notification system to reach Amundsen’s users. The primary goal is to use this system to help solve the lack of ownership for data assets at Lyft. The secondary goal is to engage with users for general purposes.  
*Status*: In Review - bulk of it merged to frontend `master` <br>
*Links*: [Product Specifications](https://docs.google.com/document/d/1x3IeRECKKJRMoO7VxXp4GZRlI0Gu9XUXo-upYjoVpnw/edit?usp=sharing) | [Technical RFC](https://docs.google.com/document/d/1dRBQG5SszeiAePQvsCP-_xiqqMpTCKmZJV6_Q2YsK-A/edit?usp=sharing)
  

#### Search & Resource page redesign
*What*: Redesign the search experience and the resource page, to make them scalable in the number of resources types and the number of metadata  
*Status*: In Progress <br>
*Links*: [Designs](https://drive.google.com/drive/folders/12oBrcXUsDtOsuU_QvO93LTvs4Dehx6az?usp=sharing)
 

  
## Next steps

#### Index Dashboards
*What*: We want to help with the discovery of existing analysis work, dashboards. This is going to help avoid reinventing the wheel, create value for less technical users and help give context on how tables are used.  
*Status*: Product + technical specs are ready, designs are ready, implementation has not started  
*Links*: [Designs](https://drive.google.com/drive/folders/12oBrcXUsDtOsuU_QvO93LTvs4Dehx6az?usp=sharing) | [Product Specifications](https://docs.google.com/document/d/16cSKgM2sCYvhKq54yfwaHKwslJEGtdS2g5dcPV4p5qo/edit?usp=sharing) | [Technical RFC](https://docs.google.com/document/d/1PHk8OjcIULJ7hG0ckeMrRfTk3vXqnq5asEykgQUw-Ow/edit?usp=sharing)
 
 
   
#### Native lineage integration
*What*: We want to create a native lineage integration in Amundsen, to better surface how data assets interact with each other  
*Status*: being spec’d out  
*Links*: #69 Initial issue | [Technical RFC](https://docs.google.com/document/d/1FPa9AK_ILINL399ykm-X6e6EOqXQ7bvgbevV3Ip-K-U) (_Early_ WIP:  - ask for access)
  
  
  
#### Landing page
*What*: We are creating a proper landing page to provide more value, with an emphasis on helping users finding data when then don’t really know what to search for (exploration)  
*Status*: being spec’d out
 
 
 
#### Push ingest API
*What*: We want to create a push API so that it is as easy as possible for a new data resource type to be ingested  
*Status*: implementation has started (around 80% complete)  
 
 
 
#### GET Rest API
*What*: enable users to access our data map programmatically through a Rest API  
*Status*: implementation has started  
 
 
 
#### Index Druid tables and S3 buckets
*What*: add these new resource types to our data map and create resource pages for them  
*Status*:  implementation has not started 
 
 
 
#### Granular Access Control
*What*: we want to have a more granular control of the access. For example, only certain types of people would be able to see certain types of metadata/functionality  
*Status*: implementation has not started  
 
 
 
#### Show distinct column values
*What*: When a column has a limited set of possible values, we want to make then easily discoverable  
*Status*: implementation has not started  
 
 
 
#### “Order by” for columns
*What*: we want to help users make sense of what are the columns people use in the tables we index. Within a frequently used table, a column might not be used anymore because it is know to be deprecated  
*Status*: implementation has not started  
 
 
 
#### Index online datastores
*What*: We want to make our DynamoDB and other online datastores discoverable by indexing them. For this purpose, we will probably leverage the fact that we have a centralized IDL (interface definition language)  
*Status*: implementation has not started  
 
 
 
#### Integration with BI Tools
*What*: get the richness of Amundsen’s metadata to where the data is used: in Bi tools such as Mode, Superset and Tableau  
*Status*: implementation has not started  
 
 
 
#### Index Processes
*What*: we want to index ETLs and pipelines from our Machine Learning Engine  
*Status*: implementation has not started  
 
 
 
#### Versioning system
*What*: We want to create a versioning system for our indexed resources, to be able to index different versions of the same resource. This is especially required for machine learning purposes.  
*Status*: implementation has not started  
 
 
 
#### Index Teams
*What*: We want to add teams pages to enable users to see what are the important tables and dashboard a team uses  
*Status*: implementation has not started  
 
 
 
#### Index Services
*What*: With our microservices architecture, we want to index services and show how these services interact with data artifacts
*Status*: implementation has not started
 
 
 
#### Index Pub/Sub systems
*What*: We want to make our pub/sub systems discoverable 
*Status*: implementation has not started
 
 
 <|MERGE_RESOLUTION|>--- conflicted
+++ resolved
@@ -3,23 +3,19 @@
 **Mission**: To organize all information about data and make it universally actionable  
 **Vision (2020)**: Centralize a comprehensive and actionable map of all our data resources that can be leveraged to solve a growing number of use cases and workflows
 
-<<<<<<< HEAD
-_The following roadmap gives an overview of what we are currently working on and what we want to tackle next. We share it so that the community can plan work together. Let us know in the Slack channel if you are interested in taking a stab at leading the development of one of these features (or of a non listed one!)._
-=======
-The following roadmap gives an overview of what we are currently working on and what we want to tackle next. We share it so that the community can plan work together. Let us know in the [Slack channel](https://app.slack.com/client/TGFR0CZM3/CGFBVT23V) if you are interested in taking a stab at leading the development of one of these features (or of a non listed one!).
->>>>>>> 4aac6e83
+_The following roadmap gives an overview of what we are currently working on and what we want to tackle next. We share it so that the community can plan work together. Let us know in the [Slack channel](https://app.slack.com/client/TGFR0CZM3/CGFBVT23V) if you are interested in taking a stab at leading the development of one of these features (or of a non listed one!)._
 
 ## Current focus
 
 #### Email notifications system
 *What*: We are creating an email notification system to reach Amundsen’s users. The primary goal is to use this system to help solve the lack of ownership for data assets at Lyft. The secondary goal is to engage with users for general purposes.  
-*Status*: In Review - bulk of it merged to frontend `master` <br>
+*Status*: In Review - **bulk of it merged to frontend `master` and the `v1.1.0` branch**<br>
 *Links*: [Product Specifications](https://docs.google.com/document/d/1x3IeRECKKJRMoO7VxXp4GZRlI0Gu9XUXo-upYjoVpnw/edit?usp=sharing) | [Technical RFC](https://docs.google.com/document/d/1dRBQG5SszeiAePQvsCP-_xiqqMpTCKmZJV6_Q2YsK-A/edit?usp=sharing)
   
 
 #### Search & Resource page redesign
 *What*: Redesign the search experience and the resource page, to make them scalable in the number of resources types and the number of metadata  
-*Status*: In Progress <br>
+*Status*: In Progress - **new top bar search merged to FE `master`** <br>
 *Links*: [Designs](https://drive.google.com/drive/folders/12oBrcXUsDtOsuU_QvO93LTvs4Dehx6az?usp=sharing)
  
 
@@ -35,7 +31,7 @@
    
 #### Native lineage integration
 *What*: We want to create a native lineage integration in Amundsen, to better surface how data assets interact with each other  
-*Status*: being spec’d out  
+*Status*: being spec’d out, a PoC UI demo is being worked on
 *Links*: #69 Initial issue | [Technical RFC](https://docs.google.com/document/d/1FPa9AK_ILINL399ykm-X6e6EOqXQ7bvgbevV3Ip-K-U) (_Early_ WIP:  - ask for access)
   
   
